--- conflicted
+++ resolved
@@ -20,17 +20,10 @@
 /// menu and item names can be arbitrary strings
 /// add menus as here
 let contextMenus = [
-<<<<<<< HEAD
-        "CustomComponent", ["Go to sheet"]
-        "Canvas", ["Zoom-in (Alt-Up)" ; "Zoom-out (Alt-Down)" ; "Fit to window (Ctrl-W)"]
-        "Menu1", ["Item1"; "Item with spaces"] // example menu
-        "MenuB", ["Averylongitemwill still work"; "tiny"; "medium"] // example menu
-=======
         "CustomComponent", ["Go to sheet" ; "Properties"]
         "Component", ["Rotate Clockwise (Ctrl-Right)"; "Rotate AntiClockwise (Ctrl-Left)" ; "Flip Vertical (Ctrl-Up)"; "Flip Horizontal (Ctrl-Down)" ; "Properties"]
         "Canvas", ["Zoom-in (Alt-Up) and centre" ; "Zoom-out (Alt-Down)" ; "Fit to window (Ctrl-W)" ; "Properties"]
         "Wire", ["Unfix Wire"]
->>>>>>> 8f1d5bc7
         "", [] // Empty string for no context menu.
     ]
 
