--- conflicted
+++ resolved
@@ -579,28 +579,18 @@
         | MenuSaveFile -> getMenuView act model dispatch, Cmd.ofMsg (Sheet SheetT.SaveSymbols)
         | MenuSaveProjectInNewFormat -> getMenuView act model dispatch, Cmd.ofMsg (Sheet SheetT.SaveSymbols)
         | _ -> getMenuView act model dispatch, Cmd.none
-<<<<<<< HEAD
-=======
-
->>>>>>> 5269fa51
+
     | ContextMenuAction e ->
         let menuType = getContextMenu e model
         renderer.ipcRenderer.send("show-context-menu", [|unbox menuType|])
         model, Cmd.none
-<<<<<<< HEAD
+
     | ContextMenuItemClick(menuType, item, dispatch) ->
         processContextMenuClick menuType item dispatch model
-    | DiagramMouseEvent ->
-        model, Cmd.none
-=======
-
-    | ContextMenuItemClick(menuType, item, dispatch) ->
-        processContextMenuClick menuType item dispatch model
 
     | DiagramMouseEvent ->
         model, Cmd.none // this now does nothing and should be removed
 
->>>>>>> 5269fa51
     | SelectionHasChanged -> 
         { model with ConnsOfSelectedWavesAreHighlighted = true }
         |> withCmdNone
