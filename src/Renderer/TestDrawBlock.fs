--- conflicted
+++ resolved
@@ -84,29 +84,9 @@
 
             numVisibleSegments = getVisibleSegments sheet
 
-<<<<<<< HEAD
+
             visibleLength = getVisibleWireLength sheet
-=======
-    /// Identify a port from its component label and number.
-    /// Usually both an input and output port will mathc this, so
-    /// the port is only unique if it is known to be input or output.
-    /// used to specify the ends of wires, since tehee are known to be
-    /// connected to outputs (source) or inputs (target).
-    type SymbolPort = { Label: string; PortNumber: int }
 
-    /// convenience function to make SymbolPorts
-    let portOf (label:string) (number: int) =
-        {Label=label; PortNumber = number}
-
-
-//------------------------------------------------------------------------------------------------------------------------//
-//------------------------------functions to build issue schematics programmatically--------------------------------------//
-//------------------------------------------------------------------------------------------------------------------------//
-    module Builder =
-
-
-                
->>>>>>> 5afbe2ff
 
             rightAngleCount = getVisibleWireRightAngles sheet
 
@@ -178,20 +158,9 @@
         /// The first 9 tests can also be run via Ctrl-n accelerator keys as shown on menu
         let testsToRunFromSheetMenu =
             [
-<<<<<<< HEAD
+
                 "D1 Test", TestD1Metrics;   // prints metrics of the current and D1 algorithm
-=======
-                "Test1", test1 // example
-                "Test2", test2 // example
-                "Test3", test3 // example
-                "Test4", test4 
-                "Print Wire", test5 // dummy test - delete line or replace by real test as needed
-                "Test6", fun _ _ _ -> printf "Test6"
-                "Test7", fun _ _ _ -> printf "Test7"
-                "Test8", fun _ _ _ -> printf "Test8"
-                "Next Test Error", fun _ _ _ -> printf "Next Error:" // Go to the nexterror in a test
 
->>>>>>> 5afbe2ff
             ]
 
 
