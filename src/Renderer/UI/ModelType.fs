--- conflicted
+++ resolved
@@ -1,1346 +1,647 @@
-<<<<<<< HEAD
-(*
-    ModelType.fs
-
-    This module provides the type for the FRP UI.
-    It could be put next to CommonTypes but non-UI modules should be agnostic of
-    the FRP model and run independently of Fable
-*)
-
-module rec ModelType
-
-open CommonTypes
-open SimulatorTypes
-open TruthTableTypes
-open Fable.React
-open Sheet.SheetInterface
-
-type RightTab =
-    | Properties
-    | Catalogue
-    | Simulation
-
-type SimSubTab =
-    | StepSim
-    | TruthTable
-    | WaveSim
-
-type MemoryEditorData = {
-    OnlyDiff : bool // Only show diffs in Memory Diff Viewer.
-    Address : int64 option // Only show the specified memory address.
-    Start: int64
-    NumberBase : NumberBase
-}
-
-
-type SheetWave = {
-    // path to sheet from simulation graph root
-    Path: ComponentId list
-    Sheet: string
-    CSort: string
-    Label: string
-    }
-
-
-type MoreWaveSetup = SheetWave list * Set<ComponentId list>
-   
-
-/// Possible fields that may (or may not) be used in a dialog popup.
-type PopupDialogData = {
-    Text : string option;
-    Int : int option;
-    Int2: int64 option
-    ProjectPath: string
-    MemorySetup : (int * int * InitMemData * string option) option // AddressWidth, WordWidth. 
-    MemoryEditorData : MemoryEditorData option // For memory editor and viewer.
-    WaveSetup: MoreWaveSetup option
-    Progress: PopupProgress option
-    ConstraintTypeSel: ConstraintType option
-    ConstraintIOSel: CellIO option
-    ConstraintErrorMsg: string option
-    NewConstraint: Constraint option
-    AlgebraInputs: SimulationIO list option
-    AlgebraError: SimulationError option
-}
-
-type TopMenu = | Closed | Project | Files
-
-//==========//
-// Messages //
-//==========//
-
-
-
-// Messages that will be triggered on key combinations.
-type KeyboardShortcutMsg =
-    | CtrlS | AltC | AltV | AltZ | AltShiftZ | DEL
-
-type UICommandType =
-    | CloseProject
-    | ChangeSheet
-    | RenameSheet
-    | DeleteSheet
-    | AddSheet
-    | SaveSheet
-    | StartWaveSim
-    | ViewWaveSim
-    | CloseWaveSim
-    
-
-//---------------------------------------------------------------
-//---------------------WaveSim types-----------------------------
-//---------------------------------------------------------------
-
-(*
-WaveSim state.
-
-Principles: 
-1) at any time wavesim simulates a stored model.LastSimulatedCanvas circuit which is guaranteed working if it exists 
-2) pressing "simulate button" updates this circuit
-3) wavesim has two views: editor and waveforms. each waveform is the signal on a NetGroup (set of connections from one driver to multiple inputs).
-4) waveforms display view based on: selected waveforms, zoom, cursor position, etc
-5) simulation is rerun automatically as needed to generate current display
-6) editor view interfaces with current circuit, colouring selected nets green, and allowing selection on nets to determine
-default selected waveforms. If current circuit has changed only driving components still on circuit can be used this way.
-7) simulate button color determines status; if circuit has chnaged from that simulated it will be orange (errors) or green (OK to rerun simulation).
-8) list of currently displayed ports is held in state and saved / restored with each sheet. LastSimulatedCanvas (and simulation data) are not saved/restored but
-are recalculated when needed. List of possible to display ports used by waveadder
-
-Data structures for internal state
-
-SimParams: parameters that can be changed during simulation of one ckt that affect what is displayed.
-
-*)
-
-
-
-type WaveName = string
-
-type Wire = {
-    NBits: uint32
-    BitData: bigint 
-}
-
-type StateSample = string array
-type Sample = | Wire of Wire | StateSample of StateSample
-type SimTime = Sample array
-type Waveform = Sample array
-type SVGCacheT = {
-    Top: ReactElement []
-    Waves: Map<string,ReactElement>
-    Bottom: ReactElement []
-    }
-
-type SimParamsT = {
-    // radix for numbers on SVG waveforms display
-    WaveViewerRadix: NumberBase
-    // last clock cycle (index) of the generated SVG
-    LastClkTime: uint
-    // position of cursor (0 = first cycle)
-    CursorTime: uint
-    // width of one clock in SVG units
-    ClkSvgWidth: float
-    // names of NetGroups selected in wave editor and displayed in wave viewer
-    DispNames: string array
-    // RAMs to be displayed
-    MoreWaves: ComponentId list list
-    // current scrolling position of waveform svg (used to possibly extend svgs if scrolling off screen)
-    MoreNames: MoreWaveData list
-    LastScrollPos: float option
-}
-
-
-type WSViewT = 
-    | WSClosed 
-    | WSInitEditorOpen
-    | WSEditorOpen
-    | WSViewerOpen
-
-type SimActionT = 
-    | MakeSVGs of NetGroup array 
-    | ChangeParameters of SimParamsT
-
-
-type WaveSimModel = {
-    // generate data using this 0 clock simulation, which comes from makeSimData
-    // TODO: get rid of this and use only SimDataCache, since this is SimDataCache[0]
-    InitWaveSimGraph : SimulationData option
-    
-    // parameters determining how and which viewer waves are displayed
-    SimParams: SimParamsT
-
-    // Waveform names and details shown in the editor
-    AllWaves: Map<string,WaveformSpec>
-
-    // react SVG for each waveform, indexed by name
-    DispWaveSVGCache: SVGCacheT 
-    // Simulation output sample array of variable length
-    SimDataCache: SimulatorTypes.SimulationData array
-    
-    // Hack to detect when  cursor text box is empty and use 0.
-    // TODO - get rid of this - it should not be needed
-    CursorBoxIsEmpty: bool
-   
-    WSViewState: WSViewT
-
-    WSTransition: (SimParamsT * WSViewT) option
-    // the circuit that is being simulated - the canvas may have changed
-    LastCanvasState: CanvasState option 
-    // the top-level sheet thsi is being simulated - the canvas may have changed
-    } 
-
-let setSimParams (setFn: SimParamsT -> SimParamsT) (wsm:WaveSimModel) =
-    {wsm with SimParams = setFn wsm.SimParams}
-
-let setDispNames names wsMod = 
-    setSimParams (fun sp -> {sp with DispNames=names}) wsMod
-
-let setEditorView view wsModel =
-    {wsModel with WSViewState = view; WSTransition = None}
-    
-let setEditorNextView nView simParas wsModel =
-    {wsModel with WSTransition = Some(simParas, nView)}   
-
-let inline getWave (ws:WaveSimModel) (name: string) = ws.AllWaves[name]
-
-let inline getDispName (ws:WaveSimModel) (wave:WaveformSpec) =
-    Map.tryFindKey (fun k v -> v = wave) ws.AllWaves
-    |> Option.defaultValue "name not found"
-    
-let inline dispWaves (ws: WaveSimModel) =
-    ws.SimParams.DispNames
-    |> Array.map (fun name -> ws.AllWaves[name])
-
-let inline AllPorts (ws: WaveSimModel) =
-    ws.AllWaves
-
-let initWS (allNames:string array) (allPorts: Map<string,NetGroup>): WaveSimModel =
-    { 
-      InitWaveSimGraph = None
-      AllWaves = Map.empty
-      SimDataCache = [||]
-      DispWaveSVGCache = { Top = [||]; Waves = Map.empty; Bottom = [||]}
-      SimParams = {
-        MoreNames = []
-        DispNames = [||]
-        ClkSvgWidth = 1.0
-        CursorTime = 0u
-        WaveViewerRadix = Bin
-        LastClkTime = 9u 
-        LastScrollPos = None
-        MoreWaves = []
-      }
-      WSViewState = WSClosed
-      WSTransition =None
-      LastCanvasState = None 
-      CursorBoxIsEmpty = false
-    }
-
-
-
-type DiagEl = | Comp of Component | Conn of Connection
-
-type DragMode = DragModeOn of int | DragModeOff
-
-type IntMode = FirstInt | SecondInt
-
-
-
-type MenuCommand =
-    | MenuPrint
-    | MenuSaveFile
-    | MenuNewFile
-    | MenuExit
-    | MenuZoom of float
-    | MenuVerilogOutput
-
-type SimulationProgress =
-    {
-        InitialClock: int
-        FinalClock: int
-        ClocksPerChunk: int       
-    }
-
-type PopupProgress =
-    {
-        Value: int
-        Max: int
-        Title: string
-        Speed: float
-    }
-
-
-
-
-type Msg =
-    | ShowExitDialog
-    | Sheet of DrawModelType.SheetT.Msg
-    | JSDiagramMsg of JSDiagramMsg
-    | KeyboardShortcutMsg of KeyboardShortcutMsg
-    | StartSimulation of Result<SimulationData, SimulationError>
-    | SetWSMod of WaveSimModel
-    | UpdateWSModel of (WaveSimModel -> WaveSimModel)
-    | SetWSModAndSheet of (WaveSimModel*string)
-    | SetWSError of SimulationError option
-    | AddWaveSimFile of string * WaveSimModel
-    | LockTabsToWaveSim
-    | UnlockTabsFromWaveSim
-    | SetSimulationGraph of SimulationGraph  * FastSimulation
-    | SetSimulationBase of NumberBase
-    | IncrementSimulationClockTick of int
-    | EndSimulation
-    | EndWaveSim
-    | GenerateTruthTable of option<Result<SimulationData,SimulationError> * CanvasState>
-    | RegenerateTruthTable
-    | FilterTruthTable
-    | SortTruthTable
-    | DCReduceTruthTable
-    | HideTTColumns
-    | CloseTruthTable
-    | ClearInputConstraints
-    | ClearOutputConstraints
-    | AddInputConstraint of Constraint
-    | AddOutputConstraint of Constraint
-    | DeleteInputConstraint of Constraint
-    | DeleteOutputConstraint of Constraint
-    | ToggleHideTTColumn of CellIO
-    | ClearHiddenTTColumns
-    | ClearDCMap
-    | SetTTSortType of (CellIO * SortType) option
-    | MoveColumn of (CellIO * MoveDirection)
-    | SetIOOrder of CellIO []
-    | SetTTAlgebraInputs of SimulationIO list
-    | SetTTBase of NumberBase
-    | SetTTGridCache of ReactElement option
-    | ChangeRightTab of RightTab
-    | ChangeSimSubTab of SimSubTab
-    | SetHighlighted of ComponentId list * ConnectionId list
-    | SetSelWavesHighlighted of ConnectionId array
-    | SetClipboard of CanvasState
-    | SetCreateComponent of Component
-    | SetProject of Project
-    | UpdateProject of (Project -> Project)
-    | UpdateProjectWithoutSyncing of (Project->Project)
-    | ShowPopup of ((Msg -> Unit) -> PopupDialogData -> ReactElement)
-    | ShowStaticInfoPopup of (string * ReactElement * (Msg -> Unit))
-    | ClosePopup
-    | SetPopupDialogText of string option
-    | SetPopupDialogInt of int option
-    | SetPopupDialogInt2 of int64 option
-    | SetPopupDialogTwoInts of (int64 option * IntMode * string option)
-    | SetPropertiesExtraDialogText of string option
-    | SetPopupDialogMemorySetup of (int * int * InitMemData * string option) option
-    | SetPopupMemoryEditorData of MemoryEditorData option
-    | SetPopupWaveSetup of MoreWaveSetup
-    | SetPopupProgress of PopupProgress option
-    | UpdatePopupProgress of (PopupProgress -> PopupProgress)
-    | SetPopupInputConstraints of ConstraintSet option
-    | SetPopupOutputConstraints of ConstraintSet option
-    | SetPopupConstraintTypeSel of ConstraintType option
-    | SetPopupConstraintIOSel of CellIO option
-    | SetPopupConstraintErrorMsg of string option
-    | SetPopupNewConstraint of Constraint option
-    | SetPopupAlgebraInputs of SimulationIO list option
-    | SetPopupAlgebraError of SimulationError option
-    | TogglePopupAlgebraInput of (SimulationIO * SimulationData)
-    | SimulateWithProgressBar of SimulationProgress
-    | SetSelectedComponentMemoryLocation of int64 * int64
-    | CloseDiagramNotification
-    | SetSimulationNotification of ((Msg -> unit) -> ReactElement)
-    | CloseSimulationNotification
-    | CloseWaveSimNotification
-    | SetFilesNotification of ((Msg -> unit) -> ReactElement)
-    | CloseFilesNotification
-    | SetMemoryEditorNotification of ((Msg -> unit) -> ReactElement)
-    | CloseMemoryEditorNotification
-    | SetPropertiesNotification of ((Msg -> unit) -> ReactElement)
-    | ClosePropertiesNotification
-    | SetTopMenu of TopMenu
-    | ReloadSelectedComponent of int
-    | SetDragMode of DragMode
-    | SetViewerWidth of int
-    | MenuAction of MenuCommand * (Msg -> unit)
-    | DiagramMouseEvent
-    | SelectionHasChanged
-    | SetWaveSimIsOutOfDate of bool
-    | SetIsLoading of bool
-    | SetWaveSimModel of Sheet: string * WSModel: WaveSimModel
-    | WaveSimulateNow
-    | InitiateWaveSimulation of (WSViewT * SimParamsT)
-    | SetLastSimulatedCanvasState of CanvasState option
-    | StartNewWaveSimulation of CanvasState
-    | UpdateScrollPos of bool
-    | SetLastScrollPos of float option
-    | SetRouterInteractive of bool
-    | CloseApp
-    | SetExitDialog of bool
-    | ExecutePendingMessages of int
-    | DoNothing
-    | StartUICmd of UICommandType
-    | FinishUICmd
-    | ReadUserData of string
-    | SetUserData of UserData
-    | ExecCmd of Elmish.Cmd<Msg>
-    | ExecFuncInMessage of (Model -> (Msg->Unit) -> Unit) * (Msg -> Unit)
-    | ExecFuncAsynch of (Unit -> Elmish.Cmd<Msg>)
-    | ExecCmdAsynch of Elmish.Cmd<Msg>
-    | SendSeqMsgAsynch of seq<Msg>
-
-
-//================================//
-// Componenents loaded from files //
-//================================//
-
-type Notifications = {
-    FromDiagram : ((Msg -> unit) -> Fable.React.ReactElement) option
-    FromSimulation : ((Msg -> unit) -> Fable.React.ReactElement) option
-    FromWaveSim : ((Msg -> unit) -> Fable.React.ReactElement) option
-    FromFiles : ((Msg -> unit) -> Fable.React.ReactElement) option
-    FromMemoryEditor : ((Msg -> unit) -> Fable.React.ReactElement) option
-    FromProperties : ((Msg -> unit) -> Fable.React.ReactElement) option
-}
-
-
-type UserData = {
-    /// Where to save the persistent app data
-    UserAppDir : string option
-    LastUsedDirectory: string option
-    RecentProjects: string list option
-    ArrowDisplay: bool
-    WireType: DrawModelType.BusWireT.WireType
-    }
-
-
-type Model = {
-    UserData: UserData
-    // All the data for waveform simulation (separate for each sheet)
-    // TODO: remove the simulation error.
-    WaveSim : Map<string, WaveSimModel> * (SimulationError option)
-    // which top-level sheet is used by wavesim
-    WaveSimSheet: string
-        
-    // Draw Canvas
-    Sheet: DrawModelType.SheetT.Model
-
-    // true during period when a sheet or project is loading
-    IsLoading: bool
-
-    // if canvas is now different from that which is currently used by wave sim.
-    WaveSimulationIsOutOfDate: bool
-
-    // if a wave simulation is being viewed, used to lock the tabs in place
-    WaveSimulationInProgress: bool
-
-    // last time check for changes was made
-
-    LastChangeCheckTime: float
-
-    // top-level canvas used for current wave simulation
-    LastSimulatedCanvasState: CanvasState option // reduced (without layout) canvas state
-    // used to determine whether current canvas has been saved (includes any change)
-    LastDetailedSavedState: CanvasState
-    // components and connections currently selected
-
-    CurrentSelected: Component list * Connection list
-    // component ids and connection ids previously selected (used to detect changes)
-    LastSelectedIds: string list * string list
-    // last used bus width in bits - used as default in next component create dialog
-    LastUsedDialogWidth: int
-    // component currently selected in properties dialog
-    SelectedComponent : Component option // None if no component is selected.
-    // used during step simulation: simgraph for current clock tick
-    CurrentStepSimulationStep : Result<SimulationData,SimulationError> option // None if no simulation is running.
-    // stores the generated truth table 
-    CurrentTruthTable: Result<TruthTable,SimulationError> option // None if no Truth Table is being displayed.
-    // bits associated with the maximum number of input rows allowed in a Truth Table
-    TTBitLimit: int
-    // input constraints on truth table generation
-    TTInputConstraints: ConstraintSet
-    // output constraints on truth table viewing
-    TTOutputConstraints: ConstraintSet
-    // which output or viewer columns in the Truth Table should be hidden
-    TTHiddenColumns: CellIO list
-    // by which IO and in what way is the Table being sorted
-    TTSortType: (CellIO * SortType) option
-    // what is the display order of IOs in Table
-    TTIOOrder: CellIO []
-    // Grid Styles for each column in the Table
-    TTGridStyles: Map<CellIO,Props.CSSProp list>
-    // Cached CSS Grid for displaying the Truth Table
-    TTGridCache: ReactElement option
-    // which of the Truth Table's inputs are currently algebra
-    TTAlgebraInputs: SimulationIO list
-    // which of the tabbed panes is currently visible
-    RightPaneTabVisible : RightTab
-    // which of the subtabs for the right pane simulation is visible
-    SimSubTabVisible: SimSubTab
-    // components and connections which are highlighted
-    Hilighted : (ComponentId list * ConnectionId list) * ConnectionId list
-    // Components and connections that have been selected and copied.
-    Clipboard : CanvasState 
-    // Track the last added component
-    LastCreatedComponent : Component option 
-    // used to enable "SAVE" button
-    SavedSheetIsOutOfDate : bool
-    // the project contains, as loadable components, the state of each of its sheets
-    CurrentProj : Project option
-    // function to create popup pane if present
-    PopupViewFunc : ((Msg -> Unit) -> PopupDialogData -> Fable.React.ReactElement) option
-    // data to populate popup (may not all be used)
-    PopupDialogData : PopupDialogData
-    // record containing functions that create react elements of notifications
-    Notifications : Notifications
-    // State of menus for sheets, projects etc
-    TopMenuOpenState : TopMenu
-    // used to determine whether mouse is currently dragging the divider, or used normally
-    DividerDragMode: DragMode
-    // viewer width in pixels altered by dragging the divider
-    WaveSimViewerWidth: int
-    // TODO - delete this, I think no longer needed
-    SimulationInProgress:  SimActionT option
-    // if true highlight connections from wavesim editor
-    ConnsOfSelectedWavesAreHighlighted: bool
-    // true if wavesim scroll position needs checking
-    CheckWaveformScrollPosition: bool
-    // Contains a list of pending messages
-    Pending: Msg list
-    UIState: UICommandType Option
-} 
-
-/// This is needed because DrawBlock cannot directly access Issie Model.
-/// can be replaced when all Model is placed at start of compile order and DB
-/// model is refactored
-let drawBlockModelToUserData (model: Model) (userData: UserData)=
-    let bwModel =model.Sheet.Wire
-    {userData with WireType = bwModel.Type; ArrowDisplay = bwModel.ArrowDisplay}
-
-/// This is needed because DrawBlock cannot directly access Issie Model.
-/// can be replaced when all Model is placed at start of compile order and DB
-/// model is refactored
-let userDataToDrawBlockModel (model: Model) =
-    let userData = model.UserData
-    {model with 
-        Sheet = 
-            {model.Sheet with 
-                Wire = {
-                    model.Sheet.Wire with 
-                        Type = userData.WireType
-                        ArrowDisplay = userData.ArrowDisplay
-                }}}
-
-let reduce (this: Model) = {|
-         RightTab = this.RightPaneTabVisible
-         Hilighted = this.Hilighted
-         Clipboard = this.Clipboard
-         SimulationIsStale = this.WaveSimulationIsOutOfDate
-         LastSimulatedCanvasState = this.LastSimulatedCanvasState
-         LastSelectedIds = this.LastSelectedIds
-         CurrentSelected = this.CurrentSelected
-         LastUsedDialogWidth = this.LastUsedDialogWidth
-         SelectedComponent= this.SelectedComponent
-         CreateComponent = this.LastCreatedComponent
-         HasUnsavedChanges = false
-         CurrProject = match this.PopupViewFunc with None -> false | _ -> true
-         PopupDialogData = this.PopupDialogData
-         TopMenu = this.TopMenuOpenState
-         DragMode = this.DividerDragMode
-         ViewerWidth = this.WaveSimViewerWidth
-         SimulationInProgress = this.SimulationInProgress
-         ConnsToBeHighlighted = this.ConnsOfSelectedWavesAreHighlighted
-
- |} 
-       
-let reduceApprox (this: Model) = {|
-         RightTab = this.RightPaneTabVisible
-         Clipboard = this.Clipboard
-         CurrProject = match this.PopupViewFunc with None -> false | _ -> true
-         SimulationIsStale = this.WaveSimulationIsOutOfDate
-         LastUsedDialogWidth = this.LastUsedDialogWidth
-         CreateComponent = this.LastCreatedComponent
-         HasUnsavedChanges = false
-         CurrProject = match this.PopupViewFunc with None -> false | _ -> true
-         PopupDialogData = this.PopupDialogData
-         DragMode = this.DividerDragMode
-         ViewerWidth = this.WaveSimViewerWidth
-         SimulationInProgress = this.SimulationInProgress
- |} 
-
-let mapOverProject defaultValue (model: Model) transform =
-    match model.CurrentProj with
-    | None -> defaultValue
-    | Some p -> transform p
-
-
-let changeSimulationIsStale (b:bool) (m:Model) = 
-    //printfn "Changing WaveSimulationIsStale to %A" b
-    { m with WaveSimulationIsOutOfDate = b}
-
-
-let getComponentIds (model: Model) =
-    let extractIds ((comps,conns): Component list * Connection list) = 
-        conns
-        |> List.map (fun comp -> ComponentId comp.Id)
-        
-    model.Sheet.GetCanvasState()
-    |> extractIds
-    |> Set.ofList
-
-//------------------------//
-// Saving WaveSim Model   //
-//------------------------//
-
-/// get saveable record of waveform setup
-let waveSimModel2SavedWaveInfo (wsMod: WaveSimModel) : SavedWaveInfo =
-    let pars = wsMod.SimParams
-    { 
-        ClkWidth = pars.ClkSvgWidth
-        Cursor = pars.CursorTime
-        Radix = pars.WaveViewerRadix
-        LastClk = pars.LastClkTime
-        DisplayedPortIds = 
-            wsMod.SimParams.DispNames
-    }
-
-/// setup current WaveSimModel from saved record
-/// currently only the set of nets displayed by default and the radix is actually preserved
-/// TODO: work out better idea for what should be preserved here.
-/// NB - note that SavedWaveInfo can only be changed if code is added to make loading backwards compatible with
-/// old designs
-let savedWaveInfo2WaveSimModel (sWInfo: SavedWaveInfo) : WaveSimModel =
-    { 
-        InitWaveSimGraph = None
-        SimDataCache = [||]
-        DispWaveSVGCache = {Top=[||]; Waves = Map.empty; Bottom = [||]}
-        AllWaves = Map.empty // will be reconstituted
-        SimParams = {
-            MoreNames = []
-            DispNames = sWInfo.DisplayedPortIds // actually names not ids
-            ClkSvgWidth = 1.0
-            CursorTime = 0u
-            WaveViewerRadix = sWInfo.Radix
-            LastClkTime = 9u
-            LastScrollPos = None
-            MoreWaves = []
-        }
-        WSViewState =WSClosed
-        WSTransition =None
-        LastCanvasState = None 
-        CursorBoxIsEmpty = false
-
-    }
-
-let getSheetWaveSimOpt (model:Model) : WaveSimModel option = 
-    model.CurrentProj
-    |> Option.bind (fun p -> Map.tryFind p.OpenFileName (fst model.WaveSim))
-    
-
-let getSheetWaveSimErr (model:Model) =
-    model.CurrentProj
-    |> Option.map (fun p -> snd model.WaveSim)
-    |> Option.defaultValue None
-
-let getSheetWaveCanvasState (model:Model) =
-    getSheetWaveSimOpt model
-    |> Option.map (fun (ws:WaveSimModel) -> ws.LastCanvasState)
-    |> Option.defaultValue None
-
-let getSheetWaveNetList (model:Model) =
-    getSheetWaveCanvasState model
-    |> Option.map Helpers.getNetList
-   
-
-//----------------------Print functions-----------------------------//
-//------------------------------------------------------------------//
-
-
-let spComp (comp:Component) =
-    match comp.Type with
-    | Custom {Name=name; InputLabels=il; OutputLabels=ol} -> sprintf "Custom:%s(ins=%A:outs=%A)" name il il
-    | x -> sprintf "%A" x
-
-let spConn (conn:Connection) = 
-    sprintf "Conn:%A" conn.Vertices
-
-let spState ((comps,conns):CanvasState) = 
-    sprintf "Canvas<%A,%A>" (List.map spComp comps) (List.map spConn conns)
-
-let spCanvas (model : Model) = 
-    model.Sheet.GetCanvasState()
-    |> spState
-
-let spComps comps =  
-    sprintf "Comps%A" (List.map spComp comps)
-
-let spOpt f thingOpt = match thingOpt with |None -> "None" | Some x -> sprintf "Some %s" (f x)
-
-let spLdComp (ldc: LoadedComponent) =
-    sprintf "LDC<%s:%A:%s>" ldc.Name ldc.TimeStamp ((fst >>spComps) ldc.CanvasState)
-
-let spProj (p:Project) =
-    sprintf "PROJ||Sheet=%s\n%s||ENDP\n" p.OpenFileName (String.concat "\n" (List.map spLdComp p.LoadedComponents))
-
-let pp model =
-    printf "\n%s\n%s" (spCanvas model) (spOpt spProj model.CurrentProj)
-
-let spMess msg =
-    match msg with
-    //| SetProject p -> sprintf "MSG<<SetProject:%s>>ENDM" (spProj p)
-    //| SetLastSimulatedCanvasState canvasOpt-> sprintf "MSG<SetLastSimCanv:%s>>ENDM" (spOpt spState canvasOpt)
-    | x -> sprintf "MSG<<%20A>>ENDM" x
-
-let tryGetLoadedComponents model =
-    match model.CurrentProj with
-    | Some p -> p.LoadedComponents
-    | _ -> []
-
-let updateLdComps (name:string) (changeFun: LoadedComponent -> LoadedComponent)  (ldComps: LoadedComponent list)=
-    ldComps
-    |> List.map (fun ldc -> if ldc.Name=name then changeFun ldc else ldc)
-
-let updateLdCompsWithCompOpt (newCompOpt:LoadedComponent option) (ldComps: LoadedComponent list) =
-    match newCompOpt with 
-    | None -> ldComps // no update
-    | Some newComp -> 
-        match List.tryFind (fun (ldc:LoadedComponent) -> ldc.Name = newComp.Name) ldComps with
-        | None -> newComp :: ldComps
-        | Some _ -> updateLdComps newComp.Name (fun _ -> newComp) ldComps
-
-let getCurrentWSMod(model: Model) =
-    let wsMap = fst model.WaveSim
-    Map.tryFind model.WaveSimSheet wsMap
-
-let getWSModelOrFail (model:Model) (errMsg: string) =
-    match getCurrentWSMod model with
-    | Some ws -> ws
-    | None -> failwithf "%s" errMsg
-
-let getCurrentWSModNextView(model:Model) =
-    getCurrentWSMod model
-    |> Option.bind (fun ws -> ws.WSTransition)
-
-
-/// returns a string option representig the current file name if file is loaded, otherwise None
-let getCurrFile (model: Model) =
-    match model.CurrentProj with
-    | Some proj -> Some proj.OpenFileName
-    | None -> None
-
-let getCurrSheets (model: Model) =
-    match model.CurrentProj with
-    | Some proj -> 
-        proj.LoadedComponents
-        |> List.map (fun lc -> lc.Name)
-        |> Some
-    | None -> None
-
-let setWSMod (ws: WaveSimModel) (model: Model) =
-    match getCurrSheets model, model.WaveSimSheet with
-    | Some sheets, sheet when List.contains sheet sheets ->
-        { model with WaveSim = Map.add model.WaveSimSheet ws (fst model.WaveSim), 
-                               snd model.WaveSim }
-    | None,_ -> 
-        printfn "\n\n******* What? trying to set wsmod when WaveSimSheet '%A' is not valid, project is closed" model.WaveSimSheet
-        model
-    | Some sheets, sheet -> 
-        printfn "\n\n******* What? trying to set wsmod when WaveSimSheet '%A' is not valid, sheets=%A" model.WaveSimSheet sheets
-        model
-
-
-let updateCurrentWSMod(updateFun: WaveSimModel -> WaveSimModel) (model: Model) =
-   match getCurrentWSMod model with
-    | None -> model // should this be an error?
-    | Some ws ->
-        let ws = updateFun ws
-        setWSMod ws model
-
-
-let switchToWaveEditor (model:Model) dispatch =
-    match getCurrentWSMod model with
-    | None -> ()
-    | Some ws when ws.WSViewState = WSClosed ->
-        printf "What? Can't switch to wave editor when wave sim is closed!"
-    | Some ws -> 
-        dispatch <| SetWSMod {ws with WSViewState=WSViewT.WSEditorOpen}
-        dispatch <| ChangeRightTab Simulation
-        dispatch <| ChangeSimSubTab WaveSim
- 
-=======
-(*
-    ModelType.fs
-
-    This module provides the type for the FRP UI.
-    It could be put next to CommonTypes but non-UI modules should be agnostic of
-    the FRP model and run independently of Fable
-*)
-
-module rec ModelType
-
-open CommonTypes
-open SimulatorTypes
-open Fable.React
-open Sheet.SheetInterface
-
-module Constants =
-    /// DiagramStyle.rightSectinoWidthL = 650,
-    /// WaveSimStyle.Constants.leftMargin = 50,
-    /// WaveSimStyle.Constants.rightMargin = 50,
-    /// 2 * MainView.Constants.dividerBarWidth = 20,
-    /// WaveSimStyle.namesColWidth = 200,
-    /// WaveSimStyle.valeusColWidth = 100,
-    let initialWaveformColWidth = 650 - 50 - 50 - 20 - 200 - 100
-
-type RightTab =
-    | Properties
-    | Catalogue
-    | Simulation
-
-type SimSubTab =
-    | StepSim
-    | TruthTable
-    | WaveSim
-
-type MemoryEditorData = {
-    OnlyDiff : bool // Only show diffs in Memory Diff Viewer.
-    Address : int64 option // Only show the specified memory address.
-    Start: int64
-    NumberBase : NumberBase
-}
-
-/// Possible fields that may (or may not) be used in a dialog popup.
-type PopupDialogData = {
-    Text : string option;
-    Int : int option;
-    Int2: int64 option
-    ProjectPath: string
-    MemorySetup : (int * int * InitMemData * string option) option // AddressWidth, WordWidth. 
-    MemoryEditorData : MemoryEditorData option // For memory editor and viewer.
-    Progress: PopupProgress option
-}
-
-type TopMenu = | Closed | Project | Files
-
-//==========//
-// Messages //
-//==========//
-
-
-
-// Messages that will be triggered on key combinations.
-type KeyboardShortcutMsg =
-    | CtrlS | AltC | AltV | AltZ | AltShiftZ | DEL
-
-type UICommandType =
-    | CloseProject
-    | ChangeSheet
-    | RenameSheet
-    | DeleteSheet
-    | AddSheet
-    | SaveSheet
-    | StartWaveSim
-    | ViewWaveSim
-    | CloseWaveSim
-
-//---------------------------------------------------------------
-//---------------------WaveSim types-----------------------------
-//---------------------------------------------------------------
-
-/// Determines whether the user is able to see the wave viewer pane.
-/// Changes value depending on the state of the circuit and whether
-/// the wave simulator has been run.
-type WaveSimState =
-    /// If the Wave Sim has not been before
-    | Empty
-    /// If no project is open
-    | NoProject
-    /// If there is an error in the circuit diagram
-    | SimError of SimulationError
-    /// If there is no sequential (clocked) logic in the circuit
-    | NonSequential
-    /// While waiting for the fast simulator to finish running
-    | Loading
-    /// If there are no errors in the circuit diagram
-    | Success
-
-/// Identifies which Component and Port drives a waveform.
-/// Must be an Output port (Input ports cannot drive waveforms).
-type DriverT = {
-    DriverId: FComponentId
-    Port: OutputPortNumber
-}
-
-/// Information required to display a waveform.
-type Wave = {
-    /// Uniquely identifies a waveform
-    WaveId: WaveIndexT
-    /// Type of component from which this waveform is obtained
-    Type: ComponentType
-    /// Label of component from which this waveform is obtained
-    CompLabel: string
-
-    /// unique within design sheet (SheetId)
-    /// [] for top-level waveform: path to sheet
-    /// Currently unused.
-    SheetId: ComponentId list
-    /// Wires connected to this waveform. Used to highlight wires
-    /// when hovering over wave label.
-    Conns: ConnectionId list
-    /// Identifies which Output port drives this waveform.
-    Driver: DriverT
-    /// Name shown in the waveform viewer. Not guaranteed to be unique.
-    DisplayName: string
-    /// Number of bits in wave
-    Width: int
-    /// TODO: Consider changing to a map keyed by clock cycle.
-    /// List indexed by clock cycle to show value of wave.
-    WaveValues: WireData list
-    /// SVG of waveform
-    SVG: ReactElement option
-}
-
-/// Contains all information required by waveform simulator.
-/// One WaveSimModel per sheet.
-type WaveSimModel = {
-    /// Current state of WaveSimModel.
-    State: WaveSimState
-    /// Map of all simulatable waves
-    AllWaves: Map<WaveIndexT, Wave>
-    /// List of which waves are currently visible in the waveform viewer.
-    SelectedWaves: WaveIndexT list
-    /// Left-most visible clock cycle.
-    StartCycle: int
-    /// Total number of visible clock cycles.
-    ShownCycles: int
-    /// Current highlighted clock cycle.
-    CurrClkCycle: int
-    /// If the user is typing a clock cycle in but erases the contents of the box.
-    ClkCycleBoxIsEmpty: bool
-    /// Radix in which values are being displayed in the wave simulator.
-    Radix: NumberBase
-    /// Width of the waveform column.
-    WaveformColumnWidth: int
-    /// TODO: Should this be refactored into an ActiveModal type option?
-    /// If the wave selection modal is visible.
-    WaveModalActive: bool
-    /// If the ram selection modal is visible.
-    RamModalActive: bool
-    /// List of RAM components on the sheet.
-    RamComps: Component list
-    /// Map of which RAM components have been selected.
-    SelectedRams: Map<ComponentId, string>
-    /// FastSimulation used in the wave simulator.
-    FastSim: FastSimulation
-    /// String which the user is searching the list of waves by.
-    SearchString: string
-    /// The label which a user is hovering over.
-    HoveredLabel: WaveIndexT option
-    /// The index of the wave which the user is dragging.
-    DraggedIndex: WaveIndexT option
-    /// The value of SelectedWaves when the user started dragging a label.
-    /// Used to restore SelectedWaves if the user drops a label in an illegal location.
-    PrevSelectedWaves: WaveIndexT list option
-}
-
-let initWSModel : WaveSimModel = {
-    State = Empty
-    AllWaves = Map.empty
-    SelectedWaves = List.empty
-    StartCycle = 0
-    ShownCycles = 6
-    CurrClkCycle = 0
-    ClkCycleBoxIsEmpty = false
-    Radix = Hex
-    WaveformColumnWidth = Constants.initialWaveformColWidth
-    WaveModalActive = false
-    RamModalActive = false
-    RamComps = []
-    SelectedRams = Map.empty
-    FastSim = FastCreate.emptyFastSimulation ()
-    SearchString = ""
-    HoveredLabel = None
-    DraggedIndex = None
-    PrevSelectedWaves = None
-}
-
-type DiagEl = | Comp of Component | Conn of Connection
-
-type DragMode = DragModeOn of int | DragModeOff
-
-type IntMode = FirstInt | SecondInt
-
-type MenuCommand =
-    | MenuPrint
-    | MenuSaveFile
-    | MenuNewFile
-    | MenuExit
-    | MenuZoom of float
-    | MenuVerilogOutput
-
-type SimulationProgress =
-    {
-        InitialClock: int
-        FinalClock: int
-        ClocksPerChunk: int       
-    }
-
-type PopupProgress =
-    {
-        Value: int
-        Max: int
-        Title: string
-        Speed: float
-    }
-
-type Msg =
-    | ShowExitDialog
-    | Sheet of DrawModelType.SheetT.Msg
-    | JSDiagramMsg of JSDiagramMsg
-    | KeyboardShortcutMsg of KeyboardShortcutMsg
-    | StartSimulation of Result<SimulationData, SimulationError>
-    /// Add WaveSimModel to Model.WaveSim map.
-    /// String is name of current sheet.
-    | AddWSModel of (string * WaveSimModel)
-    /// Update the WaveSimModel of the current sheet.
-    | SetWSModel of WaveSimModel
-    /// Set the current WaveSimModel to the specified sheet
-    /// and update the WaveSimModel of the specified sheet.
-    | SetWSModelAndSheet of WaveSimModel * string
-    /// Generate waveforms according to the current parameters
-    /// of the WaveSimModel
-    | InitiateWaveSimulation of WaveSimModel
-    /// Rerun the FastSimulation with the current state of the Canvas.
-    /// This calls an asynchronous function since the FastSim can take
-    /// time to run.
-    | RefreshWaveSim of WaveSimModel * SimulationData * CanvasState
-    | SetSimulationGraph of SimulationGraph  * FastSimulation
-    | SetSimulationBase of NumberBase
-    | IncrementSimulationClockTick of int
-    | EndSimulation
-    /// Clears the Model.WaveSim and Model.WaveSimSheet fields.
-    | EndWaveSim
-    | ChangeRightTab of RightTab
-    | ChangeSimSubTab of SimSubTab
-    | SetHighlighted of ComponentId list * ConnectionId list
-    | SetSelWavesHighlighted of ConnectionId array
-    | SetClipboard of CanvasState
-    | SetCreateComponent of Component
-    | SetProject of Project
-    | UpdateProject of (Project -> Project)
-    | UpdateProjectWithoutSyncing of (Project->Project)
-    | ShowPopup of ((Msg -> Unit) -> PopupDialogData -> ReactElement)
-    | ShowStaticInfoPopup of (string * ReactElement * (Msg -> Unit))
-    | ClosePopup
-    | SetPopupDialogText of string option
-    | SetPopupDialogInt of int option
-    | SetPopupDialogTwoInts of (int64 option * IntMode * string option)
-    | SetPropertiesExtraDialogText of string option
-    | SetPopupDialogMemorySetup of (int * int * InitMemData * string option) option
-    | SetPopupMemoryEditorData of MemoryEditorData option
-    | SetPopupProgress of PopupProgress option
-    | UpdatePopupProgress of (PopupProgress -> PopupProgress)
-    | SimulateWithProgressBar of SimulationProgress
-    | SetSelectedComponentMemoryLocation of int64 * int64
-    | CloseDiagramNotification
-    | SetSimulationNotification of ((Msg -> unit) -> ReactElement)
-    | CloseSimulationNotification
-    | CloseWaveSimNotification
-    | SetFilesNotification of ((Msg -> unit) -> ReactElement)
-    | CloseFilesNotification
-    | SetMemoryEditorNotification of ((Msg -> unit) -> ReactElement)
-    | CloseMemoryEditorNotification
-    | SetPropertiesNotification of ((Msg -> unit) -> ReactElement)
-    | ClosePropertiesNotification
-    | SetTopMenu of TopMenu
-    | ReloadSelectedComponent of int
-    | SetDragMode of DragMode
-    /// Set width of right-hand pane when tab is WaveSimulator or TruthTable
-    | SetViewerWidth of int
-    | MenuAction of MenuCommand * (Msg -> unit)
-    | DiagramMouseEvent
-    | SelectionHasChanged
-    | SetIsLoading of bool
-    | SetRouterInteractive of bool
-    | CloseApp
-    | SetExitDialog of bool
-    | ExecutePendingMessages of int
-    | DoNothing
-    | StartUICmd of UICommandType
-    | FinishUICmd
-    | ReadUserData of string
-    | SetUserData of UserData
-    | ExecCmd of Elmish.Cmd<Msg>
-    | ExecFuncInMessage of (Model -> (Msg->Unit) -> Unit) * (Msg -> Unit)
-    | ExecFuncAsynch of (Unit -> Elmish.Cmd<Msg>)
-    | ExecCmdAsynch of Elmish.Cmd<Msg>
-    | SendSeqMsgAsynch of seq<Msg>
-
-
-//================================//
-// Componenents loaded from files //
-//================================//
-
-type Notifications = {
-    FromDiagram : ((Msg -> unit) -> Fable.React.ReactElement) option
-    FromSimulation : ((Msg -> unit) -> Fable.React.ReactElement) option
-    FromWaveSim : ((Msg -> unit) -> Fable.React.ReactElement) option
-    FromFiles : ((Msg -> unit) -> Fable.React.ReactElement) option
-    FromMemoryEditor : ((Msg -> unit) -> Fable.React.ReactElement) option
-    FromProperties : ((Msg -> unit) -> Fable.React.ReactElement) option
-}
-
-type UserData = {
-    /// Where to save the persistent app data
-    UserAppDir : string option
-    LastUsedDirectory: string option
-    RecentProjects: string list option
-    ArrowDisplay: bool
-    WireType: DrawModelType.BusWireT.WireType
-    }
-
-type Model = {
-    UserData: UserData
-
-    /// Map of sheet name to WaveSimModel
-    WaveSim : Map<string, WaveSimModel>
-    /// which top-level sheet is used by wavesim
-    WaveSimSheet: string
-        
-    /// Draw Canvas
-    Sheet: DrawModelType.SheetT.Model
-
-    /// true during period when a sheet or project is loading
-    IsLoading: bool
-
-    /// last time check for changes was made
-    LastChangeCheckTime: float
-
-    /// top-level canvas used for current wave simulation
-    LastSimulatedCanvasState: CanvasState option // reduced (without layout) canvas state
-    /// used to determine whether current canvas has been saved (includes any change)
-    LastDetailedSavedState: CanvasState
-    /// components and connections currently selected
-    CurrentSelected: Component list * Connection list
-    /// component ids and connection ids previously selected (used to detect changes)
-    LastSelectedIds: string list * string list
-    /// last used bus width in bits - used as default in next component create dialog
-    LastUsedDialogWidth: int
-    /// component currently selected in properties dialog
-    SelectedComponent : Component option // None if no component is selected.
-    /// used during step simulation: simgraph for current clock tick
-    CurrentStepSimulationStep : Result<SimulationData,SimulationError> option // None if no simulation is running.
-    /// which of the tabbed panes is currently visible
-    RightPaneTabVisible : RightTab
-    /// which of the subtabs for the right pane simulation is visible
-    SimSubTabVisible: SimSubTab
-    /// components and connections which are highlighted
-    Hilighted : (ComponentId list * ConnectionId list) * ConnectionId list
-    /// Components and connections that have been selected and copied.
-    Clipboard : CanvasState 
-    /// Track the last added component
-    LastCreatedComponent : Component option 
-    /// used to enable "SAVE" button
-    SavedSheetIsOutOfDate : bool
-    /// the project contains, as loadable components, the state of each of its sheets
-    CurrentProj : Project option
-    /// function to create popup pane if present
-    PopupViewFunc : ((Msg -> Unit) -> PopupDialogData -> Fable.React.ReactElement) option
-    /// data to populate popup (may not all be used)
-    PopupDialogData : PopupDialogData
-    /// record containing functions that create react elements of notifications
-    Notifications : Notifications
-    /// State of menus for sheets, projects etc
-    TopMenuOpenState : TopMenu
-    /// used to determine whether mouse is currently dragging the divider, or used normally
-    DividerDragMode: DragMode
-    /// viewer width in pixels altered by dragging the divider
-    WaveSimViewerWidth: int
-    /// if true highlight connections from wavesim editor
-    ConnsOfSelectedWavesAreHighlighted: bool
-    /// true if wavesim scroll position needs checking
-    Pending: Msg list
-    UIState: UICommandType Option
-} 
-
-/// This is needed because DrawBlock cannot directly access Issie Model.
-/// can be replaced when all Model is placed at start of compile order and DB
-/// model is refactored
-let drawBlockModelToUserData (model: Model) (userData: UserData)=
-    let bwModel =model.Sheet.Wire
-    {userData with WireType = bwModel.Type; ArrowDisplay = bwModel.ArrowDisplay}
-
-/// This is needed because DrawBlock cannot directly access Issie Model.
-/// can be replaced when all Model is placed at start of compile order and DB
-/// model is refactored
-let userDataToDrawBlockModel (model: Model) =
-    let userData = model.UserData
-    {model with 
-        Sheet = 
-            {model.Sheet with 
-                Wire = {
-                    model.Sheet.Wire with 
-                        Type = userData.WireType
-                        ArrowDisplay = userData.ArrowDisplay
-                }}}
-
-let reduce (this: Model) = {|
-         RightTab = this.RightPaneTabVisible
-         Hilighted = this.Hilighted
-         Clipboard = this.Clipboard
-         LastSimulatedCanvasState = this.LastSimulatedCanvasState
-         LastSelectedIds = this.LastSelectedIds
-         CurrentSelected = this.CurrentSelected
-         LastUsedDialogWidth = this.LastUsedDialogWidth
-         SelectedComponent= this.SelectedComponent
-         CreateComponent = this.LastCreatedComponent
-         HasUnsavedChanges = false
-         CurrProject = match this.PopupViewFunc with None -> false | _ -> true
-         PopupDialogData = this.PopupDialogData
-         TopMenu = this.TopMenuOpenState
-         DragMode = this.DividerDragMode
-         ViewerWidth = this.WaveSimViewerWidth
-         ConnsToBeHighlighted = this.ConnsOfSelectedWavesAreHighlighted
-
- |} 
-       
-let reduceApprox (this: Model) = {|
-         RightTab = this.RightPaneTabVisible
-         Clipboard = this.Clipboard
-         CurrProject = match this.PopupViewFunc with None -> false | _ -> true
-         LastUsedDialogWidth = this.LastUsedDialogWidth
-         CreateComponent = this.LastCreatedComponent
-         HasUnsavedChanges = false
-         CurrProject = match this.PopupViewFunc with None -> false | _ -> true
-         PopupDialogData = this.PopupDialogData
-         DragMode = this.DividerDragMode
-         ViewerWidth = this.WaveSimViewerWidth
- |} 
-
-let mapOverProject defaultValue (model: Model) transform =
-    match model.CurrentProj with
-    | None -> defaultValue
-    | Some p -> transform p
-
-
-let getComponentIds (model: Model) =
-    let extractIds ((comps,conns): Component list * Connection list) = 
-        conns
-        |> List.map (fun comp -> ComponentId comp.Id)
-        
-    model.Sheet.GetCanvasState()
-    |> extractIds
-    |> Set.ofList
-
-//------------------------//
-// Saving WaveSim Model   //
-//------------------------//
-
-/// Get saveable record of WaveSimModel
-let getSavedWaveInfo (wsModel: WaveSimModel) : SavedWaveInfo =
-    {
-        SelectedWaves = Some wsModel.SelectedWaves
-        Radix = Some wsModel.Radix
-        WaveformColumnWidth = Some wsModel.WaveformColumnWidth
-        ShownCycles = Some wsModel.ShownCycles
-        SelectedRams = Some wsModel.SelectedRams
-
-        // The following fields are from the old waveform simulator.
-        // They are no longer used.
-        ClkWidth = None
-        Cursor = None
-        LastClk = None
-        DisplayedPortIds = None
-    }
-
-/// Setup current WaveSimModel from saved record
-/// NB: note that SavedWaveInfo can only be changed if code is added to make loading backwards compatible with
-/// old designs
-let loadWSModelFromSavedWaveInfo (swInfo: SavedWaveInfo) : WaveSimModel =
-    {
-        initWSModel with
-            SelectedWaves = Option.defaultValue initWSModel.SelectedWaves swInfo.SelectedWaves
-            Radix = Option.defaultValue initWSModel.Radix swInfo.Radix
-            WaveformColumnWidth = Option.defaultValue initWSModel.WaveformColumnWidth swInfo.WaveformColumnWidth
-            ShownCycles = Option.defaultValue initWSModel.ShownCycles swInfo.ShownCycles
-            SelectedRams = Option.defaultValue initWSModel.SelectedRams swInfo.SelectedRams
-    }
-
-//----------------------Print functions-----------------------------//
-//------------------------------------------------------------------//
-
-let spComp (comp:Component) =
-    match comp.Type with
-    | Custom {Name=name; InputLabels=il; OutputLabels=ol} -> sprintf "Custom:%s(ins=%A:outs=%A)" name il il
-    | x -> sprintf "%A" x
-
-let spConn (conn:Connection) = 
-    sprintf "Conn:%A" conn.Vertices
-
-let spState ((comps,conns):CanvasState) = 
-    sprintf "Canvas<%A,%A>" (List.map spComp comps) (List.map spConn conns)
-
-let spCanvas (model : Model) = 
-    model.Sheet.GetCanvasState()
-    |> spState
-
-let spComps comps =  
-    sprintf "Comps%A" (List.map spComp comps)
-
-let spOpt f thingOpt = match thingOpt with |None -> "None" | Some x -> sprintf "Some %s" (f x)
-
-let spLdComp (ldc: LoadedComponent) =
-    sprintf "LDC<%s:%A:%s>" ldc.Name ldc.TimeStamp ((fst >>spComps) ldc.CanvasState)
-
-let spProj (p:Project) =
-    sprintf "PROJ||Sheet=%s\n%s||ENDP\n" p.OpenFileName (String.concat "\n" (List.map spLdComp p.LoadedComponents))
-
-let pp model =
-    printf "\n%s\n%s" (spCanvas model) (spOpt spProj model.CurrentProj)
-
-let spMess msg =
-    match msg with
-    //| SetProject p -> sprintf "MSG<<SetProject:%s>>ENDM" (spProj p)
-    //| SetLastSimulatedCanvasState canvasOpt-> sprintf "MSG<SetLastSimCanv:%s>>ENDM" (spOpt spState canvasOpt)
-    | x -> sprintf "MSG<<%20A>>ENDM" x
-
-let tryGetLoadedComponents model =
-    match model.CurrentProj with
-    | Some p -> p.LoadedComponents
-    | _ -> []
-
-let updateLdComps (name:string) (changeFun: LoadedComponent -> LoadedComponent)  (ldComps: LoadedComponent list)=
-    ldComps
-    |> List.map (fun ldc -> if ldc.Name=name then changeFun ldc else ldc)
-
-let updateLdCompsWithCompOpt (newCompOpt:LoadedComponent option) (ldComps: LoadedComponent list) =
-    match newCompOpt with 
-    | None -> ldComps // no update
-    | Some newComp -> 
-        match List.tryFind (fun (ldc:LoadedComponent) -> ldc.Name = newComp.Name) ldComps with
-        | None -> newComp :: ldComps
-        | Some _ -> updateLdComps newComp.Name (fun _ -> newComp) ldComps
-
-/// returns a string option representing the current file name if file is loaded, otherwise None
-let getCurrFile (model: Model) =
-    match model.CurrentProj with
-    | Some proj -> Some proj.OpenFileName
-    | None -> None
-
-let getCurrSheets (model: Model) =
-    match model.CurrentProj with
-    | Some proj -> 
-        proj.LoadedComponents
-        |> List.map (fun lc -> lc.Name)
-        |> Some
-    | None -> None
-
-/// Update WaveSimModel of current sheet.
-let setWSModel (wsModel: WaveSimModel) (model: Model) =
-    match getCurrSheets model, model.WaveSimSheet with
-    | Some sheets, wsSheet when List.contains wsSheet sheets ->
-        { model with WaveSim = Map.add model.WaveSimSheet wsModel model.WaveSim }
-    | None, _ ->
-        printfn "\n\n******* What? trying to set wsmod when WaveSimSheet '%A' is not valid, project is closed" model.WaveSimSheet
-        model
-    | Some sheets, wsSheet ->
-        printfn "\n\n******* What? trying to set wsmod when WaveSimSheet '%A' is not valid, sheets=%A" wsSheet sheets
-        model
->>>>>>> 8ad4e9ba
+(*
+    ModelType.fs
+
+    This module provides the type for the FRP UI.
+    It could be put next to CommonTypes but non-UI modules should be agnostic of
+    the FRP model and run independently of Fable
+*)
+
+module rec ModelType
+
+open CommonTypes
+open SimulatorTypes
+open TruthTableTypes
+open Fable.React
+open Sheet.SheetInterface
+
+module Constants =
+    /// DiagramStyle.rightSectinoWidthL = 650,
+    /// WaveSimStyle.Constants.leftMargin = 50,
+    /// WaveSimStyle.Constants.rightMargin = 50,
+    /// 2 * MainView.Constants.dividerBarWidth = 20,
+    /// WaveSimStyle.namesColWidth = 200,
+    /// WaveSimStyle.valeusColWidth = 100,
+    let initialWaveformColWidth = 650 - 50 - 50 - 20 - 200 - 100
+
+type RightTab =
+    | Properties
+    | Catalogue
+    | Simulation
+
+type SimSubTab =
+    | StepSim
+    | TruthTable
+    | WaveSim
+
+type MemoryEditorData = {
+    OnlyDiff : bool // Only show diffs in Memory Diff Viewer.
+    Address : int64 option // Only show the specified memory address.
+    Start: int64
+    NumberBase : NumberBase
+}
+
+/// Possible fields that may (or may not) be used in a dialog popup.
+type PopupDialogData = {
+    Text : string option;
+    Int : int option;
+    Int2: int64 option
+    ProjectPath: string
+    MemorySetup : (int * int * InitMemData * string option) option // AddressWidth, WordWidth. 
+    MemoryEditorData : MemoryEditorData option // For memory editor and viewer.
+    WaveSetup: MoreWaveSetup option
+    Progress: PopupProgress option
+    ConstraintTypeSel: ConstraintType option
+    ConstraintIOSel: CellIO option
+    ConstraintErrorMsg: string option
+    NewConstraint: Constraint option
+    AlgebraInputs: SimulationIO list option
+    AlgebraError: SimulationError option
+}
+
+type TopMenu = | Closed | Project | Files
+
+//==========//
+// Messages //
+//==========//
+
+
+
+// Messages that will be triggered on key combinations.
+type KeyboardShortcutMsg =
+    | CtrlS | AltC | AltV | AltZ | AltShiftZ | DEL
+
+type UICommandType =
+    | CloseProject
+    | ChangeSheet
+    | RenameSheet
+    | DeleteSheet
+    | AddSheet
+    | SaveSheet
+    | StartWaveSim
+    | ViewWaveSim
+    | CloseWaveSim
+    
+//---------------------------------------------------------------
+//---------------------WaveSim types-----------------------------
+//---------------------------------------------------------------
+
+/// Determines whether the user is able to see the wave viewer pane.
+/// Changes value depending on the state of the circuit and whether
+/// the wave simulator has been run.
+type WaveSimState =
+    /// If the Wave Sim has not been before
+    | Empty
+    /// If no project is open
+    | NoProject
+    /// If there is an error in the circuit diagram
+    | SimError of SimulationError
+    /// If there is no sequential (clocked) logic in the circuit
+    | NonSequential
+    /// While waiting for the fast simulator to finish running
+    | Loading
+    /// If there are no errors in the circuit diagram
+    | Success
+
+/// Identifies which Component and Port drives a waveform.
+/// Must be an Output port (Input ports cannot drive waveforms).
+type DriverT = {
+    DriverId: FComponentId
+    Port: OutputPortNumber
+}
+
+/// Information required to display a waveform.
+type Wave = {
+    /// Uniquely identifies a waveform
+    WaveId: WaveIndexT
+    /// Type of component from which this waveform is obtained
+    Type: ComponentType
+    /// Label of component from which this waveform is obtained
+    CompLabel: string
+
+    /// unique within design sheet (SheetId)
+    /// [] for top-level waveform: path to sheet
+    /// Currently unused.
+    SheetId: ComponentId list
+    /// Wires connected to this waveform. Used to highlight wires
+    /// when hovering over wave label.
+    Conns: ConnectionId list
+    /// Identifies which Output port drives this waveform.
+    Driver: DriverT
+    /// Name shown in the waveform viewer. Not guaranteed to be unique.
+    DisplayName: string
+    /// Number of bits in wave
+    Width: int
+    /// TODO: Consider changing to a map keyed by clock cycle.
+    /// List indexed by clock cycle to show value of wave.
+    WaveValues: WireData list
+    /// SVG of waveform
+    SVG: ReactElement option
+}
+
+/// Contains all information required by waveform simulator.
+/// One WaveSimModel per sheet.
+type WaveSimModel = {
+    /// Current state of WaveSimModel.
+    State: WaveSimState
+    /// Map of all simulatable waves
+    AllWaves: Map<WaveIndexT, Wave>
+    /// List of which waves are currently visible in the waveform viewer.
+    SelectedWaves: WaveIndexT list
+    /// Left-most visible clock cycle.
+    StartCycle: int
+    /// Total number of visible clock cycles.
+    ShownCycles: int
+    /// Current highlighted clock cycle.
+    CurrClkCycle: int
+    /// If the user is typing a clock cycle in but erases the contents of the box.
+    ClkCycleBoxIsEmpty: bool
+    /// Radix in which values are being displayed in the wave simulator.
+    Radix: NumberBase
+    /// Width of the waveform column.
+    WaveformColumnWidth: int
+    /// TODO: Should this be refactored into an ActiveModal type option?
+    /// If the wave selection modal is visible.
+    WaveModalActive: bool
+    /// If the ram selection modal is visible.
+    RamModalActive: bool
+    /// List of RAM components on the sheet.
+    RamComps: Component list
+    /// Map of which RAM components have been selected.
+    SelectedRams: Map<ComponentId, string>
+    /// FastSimulation used in the wave simulator.
+    FastSim: FastSimulation
+    /// String which the user is searching the list of waves by.
+    SearchString: string
+    /// The label which a user is hovering over.
+    HoveredLabel: WaveIndexT option
+    /// The index of the wave which the user is dragging.
+    DraggedIndex: WaveIndexT option
+    /// The value of SelectedWaves when the user started dragging a label.
+    /// Used to restore SelectedWaves if the user drops a label in an illegal location.
+    PrevSelectedWaves: WaveIndexT list option
+}
+
+let initWSModel : WaveSimModel = {
+    State = Empty
+    AllWaves = Map.empty
+    SelectedWaves = List.empty
+    StartCycle = 0
+    ShownCycles = 6
+    CurrClkCycle = 0
+    ClkCycleBoxIsEmpty = false
+    Radix = Hex
+    WaveformColumnWidth = Constants.initialWaveformColWidth
+    WaveModalActive = false
+    RamModalActive = false
+    RamComps = []
+    SelectedRams = Map.empty
+    FastSim = FastCreate.emptyFastSimulation ()
+    SearchString = ""
+    HoveredLabel = None
+    DraggedIndex = None
+    PrevSelectedWaves = None
+}
+
+type DiagEl = | Comp of Component | Conn of Connection
+
+type DragMode = DragModeOn of int | DragModeOff
+
+type IntMode = FirstInt | SecondInt
+
+type MenuCommand =
+    | MenuPrint
+    | MenuSaveFile
+    | MenuNewFile
+    | MenuExit
+    | MenuZoom of float
+    | MenuVerilogOutput
+
+type SimulationProgress =
+    {
+        InitialClock: int
+        FinalClock: int
+        ClocksPerChunk: int       
+    }
+
+type PopupProgress =
+    {
+        Value: int
+        Max: int
+        Title: string
+        Speed: float
+    }
+
+type Msg =
+    | ShowExitDialog
+    | Sheet of DrawModelType.SheetT.Msg
+    | JSDiagramMsg of JSDiagramMsg
+    | KeyboardShortcutMsg of KeyboardShortcutMsg
+    | StartSimulation of Result<SimulationData, SimulationError>
+    /// Add WaveSimModel to Model.WaveSim map.
+    /// String is name of current sheet.
+    | AddWSModel of (string * WaveSimModel)
+    /// Update the WaveSimModel of the current sheet.
+    | SetWSModel of WaveSimModel
+    /// Set the current WaveSimModel to the specified sheet
+    /// and update the WaveSimModel of the specified sheet.
+    | SetWSModelAndSheet of WaveSimModel * string
+    /// Generate waveforms according to the current parameters
+    /// of the WaveSimModel
+    | InitiateWaveSimulation of WaveSimModel
+    /// Rerun the FastSimulation with the current state of the Canvas.
+    /// This calls an asynchronous function since the FastSim can take
+    /// time to run.
+    | RefreshWaveSim of WaveSimModel * SimulationData * CanvasState
+    | LockTabsToWaveSim
+    | UnlockTabsFromWaveSim
+    | SetSimulationGraph of SimulationGraph  * FastSimulation
+    | SetSimulationBase of NumberBase
+    | IncrementSimulationClockTick of int
+    | EndSimulation
+    /// Clears the Model.WaveSim and Model.WaveSimSheet fields.
+    | EndWaveSim
+    | GenerateTruthTable of option<Result<SimulationData,SimulationError> * CanvasState>
+    | RegenerateTruthTable
+    | FilterTruthTable
+    | SortTruthTable
+    | DCReduceTruthTable
+    | HideTTColumns
+    | CloseTruthTable
+    | ClearInputConstraints
+    | ClearOutputConstraints
+    | AddInputConstraint of Constraint
+    | AddOutputConstraint of Constraint
+    | DeleteInputConstraint of Constraint
+    | DeleteOutputConstraint of Constraint
+    | ToggleHideTTColumn of CellIO
+    | ClearHiddenTTColumns
+    | ClearDCMap
+    | SetTTSortType of (CellIO * SortType) option
+    | MoveColumn of (CellIO * MoveDirection)
+    | SetIOOrder of CellIO []
+    | SetTTAlgebraInputs of SimulationIO list
+    | SetTTBase of NumberBase
+    | SetTTGridCache of ReactElement option
+    | ChangeRightTab of RightTab
+    | ChangeSimSubTab of SimSubTab
+    | SetHighlighted of ComponentId list * ConnectionId list
+    | SetSelWavesHighlighted of ConnectionId array
+    | SetClipboard of CanvasState
+    | SetCreateComponent of Component
+    | SetProject of Project
+    | UpdateProject of (Project -> Project)
+    | UpdateProjectWithoutSyncing of (Project->Project)
+    | ShowPopup of ((Msg -> Unit) -> PopupDialogData -> ReactElement)
+    | ShowStaticInfoPopup of (string * ReactElement * (Msg -> Unit))
+    | ClosePopup
+    | SetPopupDialogText of string option
+    | SetPopupDialogInt of int option
+    | SetPopupDialogInt2 of int64 option
+    | SetPopupDialogTwoInts of (int64 option * IntMode * string option)
+    | SetPropertiesExtraDialogText of string option
+    | SetPopupDialogMemorySetup of (int * int * InitMemData * string option) option
+    | SetPopupMemoryEditorData of MemoryEditorData option
+    | SetPopupWaveSetup of MoreWaveSetup
+    | SetPopupProgress of PopupProgress option
+    | UpdatePopupProgress of (PopupProgress -> PopupProgress)
+    | SetPopupInputConstraints of ConstraintSet option
+    | SetPopupOutputConstraints of ConstraintSet option
+    | SetPopupConstraintTypeSel of ConstraintType option
+    | SetPopupConstraintIOSel of CellIO option
+    | SetPopupConstraintErrorMsg of string option
+    | SetPopupNewConstraint of Constraint option
+    | SetPopupAlgebraInputs of SimulationIO list option
+    | SetPopupAlgebraError of SimulationError option
+    | TogglePopupAlgebraInput of (SimulationIO * SimulationData)
+    | SimulateWithProgressBar of SimulationProgress
+    | SetSelectedComponentMemoryLocation of int64 * int64
+    | CloseDiagramNotification
+    | SetSimulationNotification of ((Msg -> unit) -> ReactElement)
+    | CloseSimulationNotification
+    | CloseWaveSimNotification
+    | SetFilesNotification of ((Msg -> unit) -> ReactElement)
+    | CloseFilesNotification
+    | SetMemoryEditorNotification of ((Msg -> unit) -> ReactElement)
+    | CloseMemoryEditorNotification
+    | SetPropertiesNotification of ((Msg -> unit) -> ReactElement)
+    | ClosePropertiesNotification
+    | SetTopMenu of TopMenu
+    | ReloadSelectedComponent of int
+    | SetDragMode of DragMode
+    /// Set width of right-hand pane when tab is WaveSimulator or TruthTable
+    | SetViewerWidth of int
+    | MenuAction of MenuCommand * (Msg -> unit)
+    | DiagramMouseEvent
+    | SelectionHasChanged
+    | SetIsLoading of bool
+    | SetRouterInteractive of bool
+    | CloseApp
+    | SetExitDialog of bool
+    | ExecutePendingMessages of int
+    | DoNothing
+    | StartUICmd of UICommandType
+    | FinishUICmd
+    | ReadUserData of string
+    | SetUserData of UserData
+    | ExecCmd of Elmish.Cmd<Msg>
+    | ExecFuncInMessage of (Model -> (Msg->Unit) -> Unit) * (Msg -> Unit)
+    | ExecFuncAsynch of (Unit -> Elmish.Cmd<Msg>)
+    | ExecCmdAsynch of Elmish.Cmd<Msg>
+    | SendSeqMsgAsynch of seq<Msg>
+
+
+//================================//
+// Componenents loaded from files //
+//================================//
+
+type Notifications = {
+    FromDiagram : ((Msg -> unit) -> Fable.React.ReactElement) option
+    FromSimulation : ((Msg -> unit) -> Fable.React.ReactElement) option
+    FromWaveSim : ((Msg -> unit) -> Fable.React.ReactElement) option
+    FromFiles : ((Msg -> unit) -> Fable.React.ReactElement) option
+    FromMemoryEditor : ((Msg -> unit) -> Fable.React.ReactElement) option
+    FromProperties : ((Msg -> unit) -> Fable.React.ReactElement) option
+}
+
+type UserData = {
+    /// Where to save the persistent app data
+    UserAppDir : string option
+    LastUsedDirectory: string option
+    RecentProjects: string list option
+    ArrowDisplay: bool
+    WireType: DrawModelType.BusWireT.WireType
+    }
+
+type Model = {
+    UserData: UserData
+    /// Map of sheet name to WaveSimModel
+    WaveSim : Map<string, WaveSimModel>
+
+    /// which top-level sheet is used by wavesim
+    WaveSimSheet: string
+        
+    /// Draw Canvas
+    Sheet: DrawModelType.SheetT.Model
+
+    /// true during period when a sheet or project is loading
+    IsLoading: bool
+
+    /// if canvas is now different from that which is currently used by wave sim.
+    WaveSimulationIsOutOfDate: bool
+
+    /// if a wave simulation is being viewed, used to lock the tabs in place
+    WaveSimulationInProgress: bool
+
+    /// last time check for changes was made
+    LastChangeCheckTime: float
+
+    /// top-level canvas used for current wave simulation
+    LastSimulatedCanvasState: CanvasState option // reduced (without layout) canvas state
+    /// used to determine whether current canvas has been saved (includes any change)
+    LastDetailedSavedState: CanvasState
+    /// components and connections currently selected
+
+    CurrentSelected: Component list * Connection list
+    /// component ids and connection ids previously selected (used to detect changes)
+    LastSelectedIds: string list * string list
+    /// last used bus width in bits - used as default in next component create dialog
+    LastUsedDialogWidth: int
+    /// component currently selected in properties dialog
+    SelectedComponent : Component option // None if no component is selected.
+    /// used during step simulation: simgraph for current clock tick
+    CurrentStepSimulationStep : Result<SimulationData,SimulationError> option // None if no simulation is running.
+    /// stores the generated truth table 
+    CurrentTruthTable: Result<TruthTable,SimulationError> option // None if no Truth Table is being displayed.
+    /// bits associated with the maximum number of input rows allowed in a Truth Table
+    TTBitLimit: int
+    /// input constraints on truth table generation
+    TTInputConstraints: ConstraintSet
+    /// output constraints on truth table viewing
+    TTOutputConstraints: ConstraintSet
+    /// which output or viewer columns in the Truth Table should be hidden
+    TTHiddenColumns: CellIO list
+    /// by which IO and in what way is the Table being sorted
+    TTSortType: (CellIO * SortType) option
+    /// what is the display order of IOs in Table
+    TTIOOrder: CellIO []
+    /// Grid Styles for each column in the Table
+    TTGridStyles: Map<CellIO,Props.CSSProp list>
+    /// Cached CSS Grid for displaying the Truth Table
+    TTGridCache: ReactElement option
+    /// which of the Truth Table's inputs are currently algebra
+    TTAlgebraInputs: SimulationIO list
+    /// which of the tabbed panes is currently visible
+    RightPaneTabVisible : RightTab
+    /// which of the subtabs for the right pane simulation is visible
+    SimSubTabVisible: SimSubTab
+    /// components and connections which are highlighted
+    Hilighted : (ComponentId list * ConnectionId list) * ConnectionId list
+    /// Components and connections that have been selected and copied.
+    Clipboard : CanvasState 
+    /// Track the last added component
+    LastCreatedComponent : Component option 
+    /// used to enable "SAVE" button
+    SavedSheetIsOutOfDate : bool
+    /// the project contains, as loadable components, the state of each of its sheets
+    CurrentProj : Project option
+    /// function to create popup pane if present
+    PopupViewFunc : ((Msg -> Unit) -> PopupDialogData -> Fable.React.ReactElement) option
+    /// data to populate popup (may not all be used)
+    PopupDialogData : PopupDialogData
+    /// record containing functions that create react elements of notifications
+    Notifications : Notifications
+    /// State of menus for sheets, projects etc
+    TopMenuOpenState : TopMenu
+    /// used to determine whether mouse is currently dragging the divider, or used normally
+    DividerDragMode: DragMode
+    /// viewer width in pixels altered by dragging the divider
+    WaveSimViewerWidth: int
+    /// if true highlight connections from wavesim editor
+    ConnsOfSelectedWavesAreHighlighted: bool
+    /// Contains a list of pending messages
+    Pending: Msg list
+    UIState: UICommandType Option
+} 
+
+/// This is needed because DrawBlock cannot directly access Issie Model.
+/// can be replaced when all Model is placed at start of compile order and DB
+/// model is refactored
+let drawBlockModelToUserData (model: Model) (userData: UserData)=
+    let bwModel =model.Sheet.Wire
+    {userData with WireType = bwModel.Type; ArrowDisplay = bwModel.ArrowDisplay}
+
+/// This is needed because DrawBlock cannot directly access Issie Model.
+/// can be replaced when all Model is placed at start of compile order and DB
+/// model is refactored
+let userDataToDrawBlockModel (model: Model) =
+    let userData = model.UserData
+    {model with 
+        Sheet = 
+            {model.Sheet with 
+                Wire = {
+                    model.Sheet.Wire with 
+                        Type = userData.WireType
+                        ArrowDisplay = userData.ArrowDisplay
+                }}}
+
+let reduce (this: Model) = {|
+         RightTab = this.RightPaneTabVisible
+         Hilighted = this.Hilighted
+         Clipboard = this.Clipboard
+         LastSimulatedCanvasState = this.LastSimulatedCanvasState
+         LastSelectedIds = this.LastSelectedIds
+         CurrentSelected = this.CurrentSelected
+         LastUsedDialogWidth = this.LastUsedDialogWidth
+         SelectedComponent= this.SelectedComponent
+         CreateComponent = this.LastCreatedComponent
+         HasUnsavedChanges = false
+         CurrProject = match this.PopupViewFunc with None -> false | _ -> true
+         PopupDialogData = this.PopupDialogData
+         TopMenu = this.TopMenuOpenState
+         DragMode = this.DividerDragMode
+         ViewerWidth = this.WaveSimViewerWidth
+         ConnsToBeHighlighted = this.ConnsOfSelectedWavesAreHighlighted
+
+ |} 
+       
+let reduceApprox (this: Model) = {|
+         RightTab = this.RightPaneTabVisible
+         Clipboard = this.Clipboard
+         CurrProject = match this.PopupViewFunc with None -> false | _ -> true
+         LastUsedDialogWidth = this.LastUsedDialogWidth
+         CreateComponent = this.LastCreatedComponent
+         HasUnsavedChanges = false
+         CurrProject = match this.PopupViewFunc with None -> false | _ -> true
+         PopupDialogData = this.PopupDialogData
+         DragMode = this.DividerDragMode
+         ViewerWidth = this.WaveSimViewerWidth
+ |} 
+
+let mapOverProject defaultValue (model: Model) transform =
+    match model.CurrentProj with
+    | None -> defaultValue
+    | Some p -> transform p
+
+let getComponentIds (model: Model) =
+    let extractIds ((comps,conns): Component list * Connection list) = 
+        conns
+        |> List.map (fun comp -> ComponentId comp.Id)
+        
+    model.Sheet.GetCanvasState()
+    |> extractIds
+    |> Set.ofList
+
+//------------------------//
+// Saving WaveSim Model   //
+//------------------------//
+
+/// Get saveable record of WaveSimModel
+let getSavedWaveInfo (wsModel: WaveSimModel) : SavedWaveInfo =
+    {
+        SelectedWaves = Some wsModel.SelectedWaves
+        Radix = Some wsModel.Radix
+        WaveformColumnWidth = Some wsModel.WaveformColumnWidth
+        ShownCycles = Some wsModel.ShownCycles
+        SelectedRams = Some wsModel.SelectedRams
+
+        // The following fields are from the old waveform simulator.
+        // They are no longer used.
+        ClkWidth = None
+        Cursor = None
+        LastClk = None
+        DisplayedPortIds = None
+    }
+
+/// Setup current WaveSimModel from saved record
+/// NB: note that SavedWaveInfo can only be changed if code is added to make loading backwards compatible with
+/// old designs
+let loadWSModelFromSavedWaveInfo (swInfo: SavedWaveInfo) : WaveSimModel =
+    {
+        initWSModel with
+            SelectedWaves = Option.defaultValue initWSModel.SelectedWaves swInfo.SelectedWaves
+            Radix = Option.defaultValue initWSModel.Radix swInfo.Radix
+            WaveformColumnWidth = Option.defaultValue initWSModel.WaveformColumnWidth swInfo.WaveformColumnWidth
+            ShownCycles = Option.defaultValue initWSModel.ShownCycles swInfo.ShownCycles
+            SelectedRams = Option.defaultValue initWSModel.SelectedRams swInfo.SelectedRams
+    }
+
+//----------------------Print functions-----------------------------//
+//------------------------------------------------------------------//
+
+let spComp (comp:Component) =
+    match comp.Type with
+    | Custom {Name=name; InputLabels=il; OutputLabels=ol} -> sprintf "Custom:%s(ins=%A:outs=%A)" name il il
+    | x -> sprintf "%A" x
+
+let spConn (conn:Connection) = 
+    sprintf "Conn:%A" conn.Vertices
+
+let spState ((comps,conns):CanvasState) = 
+    sprintf "Canvas<%A,%A>" (List.map spComp comps) (List.map spConn conns)
+
+let spCanvas (model : Model) = 
+    model.Sheet.GetCanvasState()
+    |> spState
+
+let spComps comps =  
+    sprintf "Comps%A" (List.map spComp comps)
+
+let spOpt f thingOpt = match thingOpt with |None -> "None" | Some x -> sprintf "Some %s" (f x)
+
+let spLdComp (ldc: LoadedComponent) =
+    sprintf "LDC<%s:%A:%s>" ldc.Name ldc.TimeStamp ((fst >>spComps) ldc.CanvasState)
+
+let spProj (p:Project) =
+    sprintf "PROJ||Sheet=%s\n%s||ENDP\n" p.OpenFileName (String.concat "\n" (List.map spLdComp p.LoadedComponents))
+
+let pp model =
+    printf "\n%s\n%s" (spCanvas model) (spOpt spProj model.CurrentProj)
+
+let spMess msg =
+    match msg with
+    //| SetProject p -> sprintf "MSG<<SetProject:%s>>ENDM" (spProj p)
+    //| SetLastSimulatedCanvasState canvasOpt-> sprintf "MSG<SetLastSimCanv:%s>>ENDM" (spOpt spState canvasOpt)
+    | x -> sprintf "MSG<<%20A>>ENDM" x
+
+let tryGetLoadedComponents model =
+    match model.CurrentProj with
+    | Some p -> p.LoadedComponents
+    | _ -> []
+
+let updateLdComps (name:string) (changeFun: LoadedComponent -> LoadedComponent)  (ldComps: LoadedComponent list)=
+    ldComps
+    |> List.map (fun ldc -> if ldc.Name=name then changeFun ldc else ldc)
+
+let updateLdCompsWithCompOpt (newCompOpt:LoadedComponent option) (ldComps: LoadedComponent list) =
+    match newCompOpt with 
+    | None -> ldComps // no update
+    | Some newComp -> 
+        match List.tryFind (fun (ldc:LoadedComponent) -> ldc.Name = newComp.Name) ldComps with
+        | None -> newComp :: ldComps
+        | Some _ -> updateLdComps newComp.Name (fun _ -> newComp) ldComps
+
+/// returns a string option representing the current file name if file is loaded, otherwise None
+let getCurrFile (model: Model) =
+    match model.CurrentProj with
+    | Some proj -> Some proj.OpenFileName
+    | None -> None
+
+let getCurrSheets (model: Model) =
+    match model.CurrentProj with
+    | Some proj -> 
+        proj.LoadedComponents
+        |> List.map (fun lc -> lc.Name)
+        |> Some
+    | None -> None
+
+/// Update WaveSimModel of current sheet.
+let setWSModel (wsModel: WaveSimModel) (model: Model) =
+    match getCurrSheets model, model.WaveSimSheet with
+    | Some sheets, wsSheet when List.contains wsSheet sheets ->
+        { model with WaveSim = Map.add model.WaveSimSheet wsModel model.WaveSim }
+    | None, _ ->
+        printfn "\n\n******* What? trying to set wsmod when WaveSimSheet '%A' is not valid, project is closed" model.WaveSimSheet
+        model
+    | Some sheets, wsSheet ->
+        printfn "\n\n******* What? trying to set wsmod when WaveSimSheet '%A' is not valid, sheets=%A" wsSheet sheets
+        model