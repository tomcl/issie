--- conflicted
+++ resolved
@@ -1,1044 +1,1023 @@
-(*
-    FileMenuView.fs
-
-    View for the top menu, and related functionalities: renamimg, loadimg, saving, deleting sheets
-*)
-
-module FileMenuView
-
-open Fulma
-open Fable.React
-open Fable.React.Props
-
-open Helpers
-open JSHelpers
-open DiagramStyle
-open ModelType
-open CommonTypes
-open FilesIO
-open Extractor
-open Notifications
-open PopupView
-open CustomCompPorts
-open DrawModelType
-open Sheet.SheetInterface
-
-open System
-
-module Constants =
-    let numberOfRecentProjects: int  = 5
-    let maxDisplayedPathLengthInRecentProjects: int  = 60
-//--------------------------------------------------------------------------------------------//
-//--------------------------------------------------------------------------------------------//
-//---------------------Code for CanvasState comparison and FILE BACKUP------------------------//
-//--------------------------------------------------------------------------------------------//
-
-/// Works out number of components and connections changed between two LoadedComponent circuits
-/// a new ID => a change even if the circuit topology is identical. Layout differences do not
-/// mean changes, as is implemented in the reduce functions which remove layout.
-let quantifyChanges (ldc1:LoadedComponent) (ldc2:LoadedComponent) =
-    let comps1,conns1 = ldc1.CanvasState
-    let comps2,conns2 = ldc2.CanvasState
-    let reduceComp comp1:Component =
-        {comp1 with X=0;Y=0}
-    let reduceConn conn1 =
-        {conn1 with Vertices = []}
-    /// Counts the number of unequal items in the two lists.
-    /// Determine equality from whether reduce applied to each item is equal
-    let unmatched reduce lst1 lst2 =
-        let mapToSet = List.map reduce >> Set
-        let rL1, rL2 = mapToSet lst1, mapToSet lst2
-        Set.union (Set.difference rL1 rL2) (Set.difference rL2 rL1)
-        |> Set.count
-    unmatched reduceComp comps1 comps2, unmatched reduceConn conns1 conns2
-
-////------------------------------------------Backup facility-------------------------------------------//
-
-let writeComponentToFile comp =
-    let data =  stateToJsonString (comp.CanvasState,comp.WaveInfo)
-    writeFile comp.FilePath data
-
-/// return an option containing sequence data and file name and directory of the latest
-/// backup file for given component, if it exists.
-let readLastBackup comp =
-    let path = pathWithoutExtension comp.FilePath 
-    let baseN = baseName path
-    let backupDir = pathJoin [| dirName path ; "backup" |]
-    latestBackupFileData backupDir baseN
-    |> Option.map (fun (seq, fName) -> seq, fName, backupDir)
-  
-/// Write Loadedcomponent comp to a backup file if there has been any change.
-/// Overwrite the existing backup file only if it is a small, and recent, change.
-/// Parameters determine thresholds of smallness and recency
-/// return () - display an error if the write goes wrong.
-let writeComponentToBackupFile (numCircuitChanges: int) (numHours:float) comp (dispatch: Msg -> Unit)= 
-    let nSeq, backupFileName, backFilePath =
-        match readLastBackup comp with
-        | Some( n, fp, path) -> n+1,fp, path
-        | None -> 0, "", pathJoin [|comp.FilePath; "backup"|]
-    //printfn "seq=%d,name=%s,path=%s" nSeq backupFileName backFilePath
-    let wantToWrite, oldFile =
-        if backupFileName = "" then
-            true, None
-        else
-            let oldBackupFile = pathJoin [|backFilePath ; backupFileName|]
-            match tryLoadComponentFromPath (oldBackupFile) with
-            | Ok comp' ->
-                if not (compareIOs comp comp') then
-                    true, None // need to save, to a new backup file
-                elif compareCanvas 10000. comp.CanvasState comp'.CanvasState then
-                    false, None // no need for a new backup
-                else
-                    let nComps,nConns = quantifyChanges comp' comp
-                    let interval = comp.TimeStamp - comp'.TimeStamp
-                    if interval.TotalHours > numHours || nComps + nConns  > numCircuitChanges then
-                        true, None
-                    else
-                        true, Some oldBackupFile
-                        
-            | err -> 
-                printfn "Error: writeComponentToBackup\n%A" err
-                true, None
-    if wantToWrite then
-        let timestamp = System.DateTime.Now
-        let backupPath =
-                // work out new path to write based on time.
-                let path = pathWithoutExtension comp.FilePath
-                let baseN = baseName path
-                let ds = EEExtensions.String.replaceChar '/' '-' (timestamp.ToShortDateString())
-                let suffix = EEExtensions.String.replaceChar ' ' '-' (sprintf "%s-%02dh-%02dm" ds timestamp.Hour timestamp.Minute)
-                let backupDir = pathJoin [| dirName path ; "backup" |]
-                ensureDirectory <| pathJoin [| dirName path ; "backup" |]
-                pathJoin [| dirName path ; "backup" ; sprintf "%s-%03d-%s.dgm" baseN nSeq suffix |]
-        // write the new backup file
-        {comp with 
-            TimeStamp = timestamp
-            FilePath = backupPath}
-        |> writeComponentToFile
-        |> displayAlertOnError dispatch
-        // if necessary delete the old backup file
-        match oldFile with
-        | Some oldPath when oldPath <> backupPath ->
-            if Node.Api.fs.existsSync (Fable.Core.U2.Case1 oldPath) then
-                Node.Api.fs.unlink (Fable.Core.U2.Case1 oldPath, ignore) // Asynchronous.
-            else
-                ()
-        | _ -> ()
-
-/// returns a WaveSimModel option if a file is loaded, otherwise None
-let currWaveSimModel (model: Model) =
-    match getCurrFile model with
-    | Some fileName -> Map.tryFind fileName model.WaveSim
-    | _ -> None
-
-let private displayFileErrorNotification err dispatch =
-    let note = errorFilesNotification err
-    dispatch <| SetFilesNotification note
-
-/// Send messages to change Diagram Canvas and specified sheet waveSim in model
-let private loadStateIntoModel (compToSetup:LoadedComponent) waveSim ldComps (model:Model) dispatch =
-    // it seems still need this, however code has been deleted!
-    //Sheet.checkForTopMenu () // A bit hacky, but need to call this once after everything has loaded to compensate mouse coordinates.
-    let ldcs = tryGetLoadedComponents model
-    let name = compToSetup.Name
-    let components, connections = compToSetup.CanvasState
-    //printfn "Loading..."
-    let msgs = 
-        [
-            SetHighlighted([], []) // Remove current highlights.
-    
-            // Clear the canvas.
-            Sheet SheetT.ResetModel
-            Sheet (SheetT.Wire BusWireT.ResetModel)
-            Sheet (SheetT.Wire (BusWireT.Symbol (SymbolT.ResetModel ) ) )
-    
-            // Finally load the new state in the canvas.
-            SetIsLoading true
-            //printfn "Check 1..."
-    
-            //Load components
-            Sheet (SheetT.Wire (BusWireT.Symbol (SymbolT.LoadComponents (ldcs,components ))))
-    
-            Sheet (SheetT.Wire (BusWireT.LoadConnections connections))
-
-            Sheet SheetT.FlushCommandStack // Discard all undo/redo.
-            // Run the a connection widths inference.
-            //printfn "Check 4..."
-    
-            Sheet (SheetT.Wire (BusWireT.BusWidths))
-            // JSdispatch <| InferWidths()
-            //printfn "Check 5..."
-            // Set no unsaved changes.
-
-            Sheet SheetT.UpdateBoundingBoxes
-
-            // set waveSim data
-            AddWSModel (name, waveSim)
-
-            // this message actually changes the project in model
-            SetProject {
-                ProjectPath = dirName compToSetup.FilePath
-                OpenFileName =  compToSetup.Name
-                LoadedComponents = ldComps
-            }
-
-            Sheet (SheetT.KeyPress  SheetT.KeyboardMsg.CtrlW)
-            JSDiagramMsg (SetHasUnsavedChanges false)
-            SetIsLoading false 
-
-            //printfn "Check 6..."
-        ]
-
-    //INFO - Currently the spinner will ALWAYS load after 'SetTopMenu x', probably it is the last command in a chain
-    //Ideally it should happen before this, but it is not currently doing this despite the async call
-    //This will set a spinner for both Open project and Change sheet which are the two most lengthly processes
-    dispatch <| (Sheet (SheetT.SetSpinner true))
-    dispatch <| SendSeqMsgAsynch msgs
-    // msgs is bundled together and as a result a scroll from thge ctrl-W scroll chnage is instered in the event queue
-    // after the ctrl-w. We need anotehr ctrl-w to make sure this scroll event does not reset scroll
-    // the order in which messages get processed is problematic here - and the solution ad hoc - a better
-    // solution would be to understand exactly what determines event order in the event queue
-    dispatch <| Sheet (SheetT.KeyPress  SheetT.KeyboardMsg.CtrlW)
-    dispatch <| JSDiagramMsg (SetHasUnsavedChanges false)
-    
-/// Return LoadedComponents with sheet name updated according to setFun.
-/// Do not update model. 
-let updateLoadedComponents name (setFun: LoadedComponent -> LoadedComponent) (lcLst: LoadedComponent list) (dispatch: (Msg -> Unit))=
-    let n = List.tryFindIndex (fun (lc: LoadedComponent) -> lc.Name = name) lcLst
-    match n with
-    | None -> 
-        printf "In updateLoadedcomponents can't find name='%s' in components:%A" name lcLst
-        lcLst
-    | Some n ->
-        let oldLc = lcLst[n]
-        let newLc = setFun oldLc
-        writeComponentToBackupFile 0 1. oldLc dispatch
-        List.mapi (fun i x -> if i = n then newLc else x) lcLst
-
-/// return current project with current sheet updated from canvas if needed.
-/// Do not update model.
-let updateProjectFromCanvas (model:Model) (dispatch:Msg -> Unit) =
-    match model.Sheet.GetCanvasState() with
-    | ([], []) -> model.CurrentProj
-    | canvasState ->  
-        canvasState
-        |> fun canvas ->
-            let inputs, outputs = parseDiagramSignature canvas
-            let setLc lc =
-                { lc with
-                    CanvasState = canvas
-                    InputLabels = inputs
-                    OutputLabels = outputs
-                }
-            model.CurrentProj
-            |> Option.map (fun p -> 
-                {
-                    p with LoadedComponents = updateLoadedComponents p.OpenFileName setLc p.LoadedComponents dispatch
-                })
-
-/// extract SavedWaveInfo from model to be saved
-let getSavedWave (model: Model) : SavedWaveInfo option = 
-    match currWaveSimModel model with
-    | Some wsModel -> Some (getSavedWaveInfo wsModel)
-    | None -> None
-
-/// Save the sheet currently open, return  the new sheet's Loadedcomponent if this has changed.
-/// Do not change model.
-/// update Symbol model with new RAM contents.
-let saveOpenFileAction isAuto model (dispatch: Msg -> Unit)=
-    match model.Sheet.GetCanvasState (), model.CurrentProj with
-    | _, None -> None
-    | canvasState, Some project ->
-        // "DEBUG: Saving Sheet"
-        // printfn "DEBUG: %A" project.ProjectPath
-        // printfn "DEBUG: %A" project.OpenFileName
-
-        let savedState = canvasState, getSavedWave model
-        if isAuto then
-            failwithf "Auto saving is no longer used"
-            None
-        else 
-            saveStateToFile project.ProjectPath project.OpenFileName savedState
-            |> displayAlertOnError dispatch
-            removeFileWithExtn ".dgmauto" project.ProjectPath project.OpenFileName
-            let origLdComp =
-                project.LoadedComponents
-                |> List.find (fun lc -> lc.Name = project.OpenFileName)
-            let savedWaveSim =
-                Map.tryFind project.OpenFileName model.WaveSim
-                |> Option.map getSavedWaveInfo
-            let (newLdc, ramCheck) = makeLoadedComponentFromCanvasData canvasState origLdComp.FilePath DateTime.Now savedWaveSim 
-            let newState =
-                canvasState
-                |> (fun (comps, conns) -> 
-                        comps
-                        |> List.map (fun comp -> 
-                            match List.tryFind (fun (c:Component) -> c.Id=comp.Id) ramCheck with
-                            | Some newRam -> 
-                                // TODO: create consistent helpers for messages
-                                dispatch <| Sheet (SheetT.Wire (BusWireT.Symbol (SymbolT.WriteMemoryType (ComponentId comp.Id, newRam.Type))))
-                                newRam
-                            | _ -> comp), conns)
-            writeComponentToBackupFile 4 1. newLdc dispatch
-            Some (newLdc,newState)
-        
-/// save current open file, updating model etc, and returning the loaded component and the saved (unreduced) canvas state
-let saveOpenFileActionWithModelUpdate (model: Model) (dispatch: Msg -> Unit) =
-    let opt = saveOpenFileAction false model dispatch
-    let ldcOpt = Option.map fst opt
-    let state = Option.map snd opt |> Option.defaultValue ([],[])
-    match model.CurrentProj with
-    | None -> failwithf "What? Should never be able to save sheet when project=None"
-    | Some p -> 
-        // update loaded components for saved file
-        updateLdCompsWithCompOpt ldcOpt p.LoadedComponents
-        |> (fun lc -> {p with LoadedComponents=lc})
-        |> SetProject
-        |> dispatch
-
-    SetHasUnsavedChanges false
-    |> JSDiagramMsg
-    |> dispatch
-    dispatch FinishUICmd
-    opt
-
-let private getFileInProject name project = project.LoadedComponents |> List.tryFind (fun comp -> comp.Name = name)
-
-let private isFileInProject name project =
-    getFileInProject name project
-    |> function
-    | None -> false
-    | Some _ -> true
-
-/// Create a new empty .dgm file and return corresponding loaded component.
-let private createEmptyDiagramFile projectPath name =
-    createEmptyDgmFile projectPath name |> ignore
-
-    {   
-        Name = name
-        TimeStamp = System.DateTime.Now
-        WaveInfo = None
-        FilePath = pathJoin [| projectPath; name + ".dgm" |]
-        CanvasState = [],[]
-        InputLabels = []
-        OutputLabels = []
-    }
-
-
-let createEmptyComponentAndFile (pPath:string)  (sheetName: string): LoadedComponent =
-    createEmptyDgmFile pPath sheetName |> ignore
-    {
-        Name=sheetName
-        WaveInfo = None
-        TimeStamp = DateTime.Now
-        FilePath= pathJoin [|pPath; sprintf "%s.dgm" sheetName|]
-        CanvasState=([],[])
-        InputLabels = []
-        OutputLabels = []
-    }
-    
-
-/// Load a new project as defined by parameters.
-/// Ends any existing simulation
-/// Closes WaveSim if this is being used
-let setupProjectFromComponents (sheetName: string) (ldComps: LoadedComponent list) (model: Model) (dispatch: Msg->Unit)=
-    let compToSetup =
-        match ldComps with
-        | [] -> failwithf "setupProjectComponents must be called with at least one LoadedComponent"
-        | comps ->
-            // load sheetName
-            match comps |> List.tryFind (fun comp -> comp.Name = sheetName) with
-            | None -> failwithf "What? can't find sheet %s in loaded sheets %A" sheetName (comps |> List.map (fun c -> c.Name))
-            | Some comp -> comp
-    match model.CurrentProj with
-    | None -> ()
-    | Some p ->
-<<<<<<< HEAD
-        dispatch EndSimulation // Message ends any running simulation.
-        dispatch CloseTruthTable // Message closes any open Truth Table.
-=======
-        // Message ends any running simulation.
-        dispatch EndSimulation
-        dispatch EndWaveSim
->>>>>>> 8ad4e9ba
-        // TODO: make each sheet wavesim remember the list of waveforms.
-    let waveSim =
-        compToSetup.WaveInfo
-        |> Option.map loadWSModelFromSavedWaveInfo 
-        |> Option.defaultValue initWSModel
-
-    loadStateIntoModel compToSetup waveSim ldComps model dispatch
-    {
-        ProjectPath = dirName compToSetup.FilePath
-        OpenFileName =  compToSetup.Name
-        LoadedComponents = ldComps
-    }
-    |> SetProject // this message actually changes the project in model
-    |> dispatch
-
-/// Open the specified file, saving the current file if needed.
-/// Creates messages sufficient to do all necessary model and diagram change
-/// Terminates a simulation if one is running
-/// Closes waveadder if it is open
-let private openFileInProject' saveCurrent name project (model:Model) dispatch =
-    printfn "open file"
-    //printSheetNames model
-    let newModel = {model with CurrentProj = Some project}
-    //printSheetNames newModel
-    match getFileInProject name project with
-    | None -> 
-        log <| sprintf "Warning: openFileInProject could not find the component %s in the project" name
-    | Some lc ->
-        match updateProjectFromCanvas model dispatch with
-        | None -> failwithf "What? current project cannot be None at this point in openFileInProject"
-        | Some p ->
-            let updatedModel = {newModel with CurrentProj = Some p}
-            //printSheetNames updatedModel
-            let ldcs =
-                if saveCurrent then 
-                    let opt = saveOpenFileAction false updatedModel dispatch
-                    let ldcOpt = Option.map fst opt
-                    let ldComps = updateLdCompsWithCompOpt ldcOpt project.LoadedComponents
-                    ldComps
-                else
-                    project.LoadedComponents
-            //printSheetNames {newModel with CurrentProj = Some {Option.get newModel.CurrentProj with LoadedComponents = ldcs }}
-            setupProjectFromComponents name ldcs updatedModel dispatch
-
-let openFileInProject name project (model:Model) dispatch =
-    openFileInProject' true name project (model:Model) dispatch
-    dispatch FinishUICmd
-
-
-/// return a react warning message if name if not valid for a sheet Add or Rename, or else None
-let maybeWarning dialogText project =
-    let redText txt = Some <| div [ Style [ Color "red" ] ] [ str txt ]
-    if isFileInProject dialogText project then
-        redText "This sheet already exists." 
-    elif dialogText.StartsWith " " || dialogText.EndsWith " " then
-        redText "The sheet name cannot start or end with a space."
-    elif String.exists ((=) '.') dialogText then
-        redText "The sheet name cannot contain a file suffix."
-    elif not <| String.forall (fun c -> Char.IsLetterOrDigit c || c = ' ' || c = '_') dialogText then
-        redText "The sheet name must contain only letters, digits, spaces or underscores"
-    elif ((dialogText |> Seq.tryItem 0) |> Option.map Char.IsDigit) = Some true then
-        redText "The name must not start with a digit"
-    else None
-
-
-/// rename a sheet
-let renameSheet oldName newName (model:Model) dispatch =
-
-    let renameComps oldName newName (comps:Component list) : Component list = 
-        comps
-        |> List.map (fun comp -> 
-            match comp with 
-            | {Type= Custom ({Name = compName} as customType)} when compName = oldName-> 
-                {comp with Type = Custom {customType with Name = newName} }
-            | c -> c)
-
-    let renameCustomComponents newName (ldComp:LoadedComponent) =
-        let state = ldComp.CanvasState
-        {ldComp with CanvasState = renameComps oldName newName (fst state), snd state}
-
-    let renameSheetsInProject oldName newName proj =
-        {proj with
-            OpenFileName = if proj.OpenFileName = oldName then newName else proj.OpenFileName
-            LoadedComponents =
-                proj.LoadedComponents
-                |> List.map (fun ldComp -> 
-                    match ldComp with
-                    | {Name = lcName} when lcName = oldName -> 
-                        {ldComp with Name=newName; FilePath = pathJoin [|(dirName ldComp.FilePath);newName + ".dgm"|] }
-                    | _ ->
-                        renameCustomComponents newName ldComp )
-        }
-    match updateProjectFromCanvas model dispatch with
-    | None -> 
-        failwithf "What? current project cannot be None at this point in renamesheet"
-    | Some p ->
-        let updatedModel = {model with CurrentProj = Some p}
-        let opt = saveOpenFileAction false updatedModel dispatch
-        let ldcOpt = Option.map fst opt
-        let ldComps = updateLdCompsWithCompOpt ldcOpt p.LoadedComponents
-        let reducedState = Option.map snd opt |> Option.defaultValue ([],[])
-        //SetHasUnsavedChanges false
-        //|> JSDiagramMsg
-        //|> dispatch
-        [".dgm"] |> List.iter (fun extn -> 
-            renameFile extn p.ProjectPath oldName newName
-            |> displayAlertOnError dispatch)
-        let proj' = renameSheetsInProject oldName newName p
-        setupProjectFromComponents proj'.OpenFileName proj'.LoadedComponents model dispatch
-        //printfn "???Sheets after rename"
-        //printSheetNames {model with CurrentProj = Some proj'}
-        // save all the other files
-        saveAllProjectFilesFromLoadedComponentsToDisk proj'
-        dispatch FinishUICmd
-
-
-/// rename file
-let renameFileInProject name project model dispatch =
-    match model.CurrentProj with
-    | None -> log "Warning: renameFileInProject called when no project is currently open"
-    | Some project ->
-        // Prepare dialog popup.
-        let title = "Rename sheet in project"
-
-        let before =
-            fun (dialogData: PopupDialogData) ->
-                let dialogText = getText dialogData
-
-                div []
-                    [ 
-                      str <| "Warning: the current sheet will be saved during this operation."
-                      br []
-                      str <| "Names of existing components in other sheets that use the renamed sheet will still reflect the old sheet name.";
-                      str <| " You may change names manually if you wish, operation does not depend on the name."
-                      br []; br []
-                      str <| sprintf "Sheet %s will be renamed as %s:" name dialogText
-                      br []; br []
-                      //str <| dialogText + ".dgm"
-                      Option.defaultValue (div [] []) (maybeWarning dialogText project)]
-
-        let placeholder = "New name for design sheet"
-        let body = dialogPopupBodyOnlyText before placeholder dispatch
-        let buttonText = "Rename"
-
-        let buttonAction =
-            fun (dialogData: PopupDialogData) ->
-                // Create empty file.
-                let newName = (getText dialogData).ToLower()
-                // rename the file in the project.
-                dispatch(ExecFuncInMessage(renameSheet name newName, dispatch))
-                dispatch ClosePopup
-
-        let isDisabled =
-            fun (dialogData: PopupDialogData) ->
-                let dialogText = getText dialogData
-                (isFileInProject dialogText project) || (dialogText = "")
-
-        dialogPopup title body buttonText buttonAction isDisabled dispatch
-
-/// Remove file.
-let private removeFileInProject name project model dispatch =
-    removeFile project.ProjectPath name
-    // Remove the file from the dependencies and update project.
-    let newComponents = List.filter (fun (lc: LoadedComponent) -> lc.Name.ToLower() <> name.ToLower()) project.LoadedComponents
-    // Make sure there is at least one file in the project.
-    let project' = {project with LoadedComponents = newComponents}
-    match newComponents, name = project.OpenFileName with
-    | [],true -> 
-        // reate a new empty file with default name main as sole file in project
-        let newComponents = [ (createEmptyDiagramFile project.ProjectPath "main") ]
-        let project' = {project' with LoadedComponents = newComponents; OpenFileName="main"}
-        openFileInProject' false newComponents[0].Name project' model dispatch
-    | [], false -> 
-        failwithf "What? - this cannot happen"
-    | nc, true ->
-        // open one of the undeleted loadedcomponents
-        //printfn $"remove sheet '{name}'"
-        //printSheetNames {model with CurrentProj = Some project'}
-        openFileInProject' false project'.LoadedComponents[0].Name project' model dispatch
-    | nc, false ->
-        // nothing chnages except LoadedComponents
-        //printfn $"remove sheet '{name}'"
-        //printSheetNames {model with CurrentProj = Some project'}
-        //dispatch <| SetProject project'
-    dispatch FinishUICmd
-
-/// Create a new file in this project and open it automatically.
-let addFileToProject model dispatch =
-    match model.CurrentProj with
-    | None -> log "Warning: addFileToProject called when no project is currently open"
-    | Some project ->
-        // Prepare dialog popup.
-        let title = "Add sheet to project"
-
-        let before =
-            fun (dialogData: PopupDialogData) ->
-                let dialogText = getText dialogData
-                let warn = maybeWarning dialogText project
-                div []
-                    [ str "A new sheet will be created at:"
-                      br []
-                      str <| pathJoin
-                                 [| project.ProjectPath
-                                    dialogText + ".dgm" |]
-                      Option.defaultValue (div [] []) warn ]
-
-        let placeholder = "Insert design sheet name"
-        let body = dialogPopupBodyOnlyText before placeholder dispatch
-        let buttonText = "Add"
-        let buttonAction =
-            fun (dialogData: PopupDialogData) ->
-                    // Create empty file.
-                    let name = (getText dialogData).ToLower()
-                    createEmptyDgmFile project.ProjectPath name
-                    |> displayAlertOnError dispatch
-                    // Add the file to the project.
-                    let newComponent = {
-                        Name = name
-                        TimeStamp = System.DateTime.Now
-                        WaveInfo = None
-                        FilePath = pathJoin [|project.ProjectPath; name + ".dgm"|]
-                        CanvasState = [],[]
-                        InputLabels = []
-                        OutputLabels = []
-                    }
-                    let updatedProject =
-                        { project with
-                              LoadedComponents = newComponent :: project.LoadedComponents
-                              OpenFileName = name }
- 
-                    // Open the file, updating the project, saving current file
-                    openFileInProject' true name updatedProject model dispatch
-                    // Close the popup.
-                    dispatch ClosePopup
-                    dispatch FinishUICmd
-
-        let isDisabled =
-            fun (dialogData: PopupDialogData) ->
-                let dialogText = getText dialogData
-                (isFileInProject dialogText project) || (dialogText = "") || (maybeWarning dialogText project <> None)
-
-        dialogPopup title body buttonText buttonAction isDisabled dispatch
-
-/// Close current project, if any.
-let forceCloseProject model dispatch =
-    dispatch (StartUICmd CloseProject)
-    let sheetDispatch sMsg = dispatch (Sheet sMsg) 
-<<<<<<< HEAD
-    dispatch EndSimulation // End any running simulation.
-    dispatch CloseTruthTable // Close any open Truth Table.
-=======
-    // End any running simulation.
-    dispatch EndSimulation
-    dispatch EndWaveSim
->>>>>>> 8ad4e9ba
-    model.Sheet.ClearCanvas sheetDispatch
-    dispatch FinishUICmd
-
-/// force either save of current file before action, or abort (closeProject is special case of this)
-let doActionWithSaveFileDialog (name: string) (nextAction: Msg)  model dispatch _ =
-    let closeDialogButtons keepOpen _ =
-        if keepOpen then
-            dispatch ClosePopup
-        else
-            dispatch nextAction
-
-    if model.SavedSheetIsOutOfDate then 
-        choicePopup 
-                $"{name}?" 
-                (div [] [ str "The current sheet has unsaved changes."])
-                "Go back to sheet" 
-                $"{name} without saving changes"  
-                closeDialogButtons 
-                dispatch
-    else
-        dispatch nextAction
-
-/// Create a new project.
-let private newProject model dispatch  =
-    match askForNewProjectPath model.UserData.LastUsedDirectory with
-    | None -> () // User gave no path.
-    | Some path ->
-        match tryCreateFolder path with
-        | Error err ->
-            log err
-            displayFileErrorNotification err dispatch
-        | Ok _ ->
-<<<<<<< HEAD
-            dispatch EndSimulation // End any running simulation.
-            dispatch CloseTruthTable // Close any open Truth Table.
-=======
-            // End any running simulation.
-            dispatch EndSimulation
-            dispatch EndWaveSim
->>>>>>> 8ad4e9ba
-            // Create empty placeholder projectFile.
-            let projectFile = baseName path + ".dprj"
-            writeFile (pathJoin [| path; projectFile |]) ""
-            |> displayAlertOnError dispatch
-            // Create empty initial diagram file.
-            let initialComponent = createEmptyComponentAndFile path "main"
-            dispatch <| SetUserData {model.UserData with LastUsedDirectory = Some path}
-            setupProjectFromComponents "main" [initialComponent] model dispatch
-
-/// work out what to do opening a file
-let rec resolveComponentOpenPopup 
-        (pPath:string)
-        (components: LoadedComponent list)  
-        (resolves: LoadStatus list) 
-        (model: Model)
-        (dispatch: Msg -> Unit) =
-    let chooseWhichToOpen comps =
-        (List.maxBy (fun comp -> comp.TimeStamp) comps).Name
-    dispatch ClosePopup
-    match resolves with
-    | [] -> setupProjectFromComponents (chooseWhichToOpen components) components model dispatch
-    | Resolve (ldComp,autoComp) :: rLst ->
-        // ldComp, autocomp are from attemps to load saved file and its autosave version.
-        let compChanges, connChanges = quantifyChanges ldComp autoComp
-        let buttonAction autoSave _ =
-            let comp = {(if autoSave then autoComp else ldComp) with TimeStamp = DateTime.Now}
-            writeComponentToFile comp
-            |> displayAlertOnError dispatch
-            if compChanges + connChanges > 0 then
-                writeComponentToBackupFile 0 1. comp dispatch
-            resolveComponentOpenPopup pPath (comp :: components) rLst  model dispatch   
-        // special case when autosave data is most recent
-        let title = "Warning!"
-        let message, color =
-            match compChanges + connChanges with
-            | 0 -> 
-                sprintf "There were layout but no circuit changes made in sheet %s after your last save. \
-                         There is an automatically saved version which is \
-                         more uptodate. Do you want to keep the newer AutoSaved version or \
-                         the older Saved version?"  ldComp.Name, "green"  
-            | n when n < 3 ->   
-                sprintf "Warning: %d component and %d connection changes were made to sheet '%s' after your last Save. \
-                         There is an automatically saved version which is \
-                         more uptodate. Do you want to keep the newer AutoSaved version or \
-                         the older saved version?"  compChanges connChanges ldComp.Name, "orange"
-            | n -> 
-                sprintf "Warning: %d component and %d connection changes were made to sheet '%s' after your last Save. \
-                         There is an automatically saved version which is \
-                         more uptodate. Do you want to keep the newer AutoSaved version or \
-                         the older saved version? This is a large change so the option you do not choose \
-                         will be saved as file 'backup/%s.dgm'"  compChanges connChanges ldComp.Name ldComp.Name, "red"
-        let body = 
-            div [Style [Color color]] [str message] 
-        choicePopup title body "Newer AutoSaved file" "Older Saved file" buttonAction dispatch
-    | OkAuto autoComp :: rLst ->
-         let errMsg = "Could not load saved project file '%s' - using autosave file instead"
-         displayFileErrorNotification errMsg dispatch
-         resolveComponentOpenPopup pPath (autoComp::components) rLst model dispatch
-    | OkComp comp ::rLst -> 
-        resolveComponentOpenPopup pPath (comp::components) rLst model dispatch
-
-let addToRecents path recents =
-    recents
-    |> Option.defaultValue []
-    |> List.filter ((<>) path)
-    |> List.truncate Constants.numberOfRecentProjects
-    |> List.insertAt 0 path
-    |> Some
-
-/// open an rxisting porject from its path
-let openProjectFromPath (path:string) model dispatch =
-    dispatch <| SetUserData {
-        model.UserData with 
-            LastUsedDirectory = Some path; 
-            RecentProjects = addToRecents path model.UserData.RecentProjects
-            }
-    dispatch (ExecFuncAsynch <| fun () ->
-        traceIf "project" (fun () -> "loading files")
-        match loadAllComponentFiles path with
-        | Error err ->
-            log err
-            displayFileErrorNotification err dispatch
-        | Ok componentsToResolve ->
-            traceIf "project" (fun () -> "resolving popups...")
-            
-            resolveComponentOpenPopup path [] componentsToResolve model dispatch
-            traceIf "project" (fun () ->  "project successfully opened.")
-
-        Elmish.Cmd.none)
-
-/// open an existing project
-let private openProject model dispatch =
-    //trying to force the spinner to load earlier
-    //doesn't really work right now
-    dispatch (Sheet (SheetT.SetSpinner true))
-    let dirName =
-        match Option.map readFilesFromDirectory model.UserData.LastUsedDirectory with
-        | Some [] | None -> None
-        | _ -> model.UserData.LastUsedDirectory
-    match askForExistingProjectPath dirName with
-    | None -> () // User gave no path.
-    | Some path -> openProjectFromPath path model dispatch
-
-/// Display the initial Open/Create Project menu at the beginning if no project
-/// is open.
-let viewNoProjectMenu model dispatch =
-    let menuItem label action =
-        Menu.Item.li
-            [ Menu.Item.IsActive false
-              Menu.Item.OnClick action ] [ str label ]
-    
-    let recentsList = 
-        model.UserData
-        |> (fun ud -> ud.RecentProjects)
-        |> Option.defaultValue []
-        |> List.map (fun path -> 
-                        menuItem 
-                            (cropToLength  Constants.maxDisplayedPathLengthInRecentProjects false path) 
-                            (fun _ -> openProjectFromPath path model dispatch))
-
-    let initialMenu =
-        Menu.menu []
-            [ Menu.list []
-                  ([ menuItem "New project" (fun _ -> newProject model dispatch)
-                     menuItem "Open project" (fun _ -> openProject model dispatch)]
-                  @ (if recentsList <> [] then [hr []] else [])
-                  @ recentsList)
-            ]
-
-    match model.CurrentProj with
-    | Some _ -> div [] []
-    | None -> unclosablePopup None initialMenu None [] dispatch
-
-//These two functions deal with the fact that there is a type error otherwise..
-let goBackToProject model dispatch _ =
-    dispatch (SetExitDialog false)
-
-let closeApp model dispatch _ =
-    dispatch CloseApp
-
-
-type SheetTree = {
-    Node: string
-    Size: int
-    SubSheets: SheetTree list
-    }
-
-
-/// get the subsheet tree for aa sheets
-let getSheetTrees (p:Project) =
-    let ldcMap = 
-        p.LoadedComponents
-        |> List.map (fun ldc -> ldc.Name,ldc)
-        |> Map.ofList
-    let rec subSheets (path: string list) (sheet: string) : SheetTree=
-        let ldc = Map.tryFind sheet ldcMap
-        match ldc with
-        | None -> {Node=sheet; Size = 1;SubSheets = []}
-        | Some ldc ->
-            let comps,_ = ldc.CanvasState
-            comps
-            |> List.collect (fun comp -> 
-                    match comp.Type with 
-                    | Custom ct when not <| List.contains ct.Name path -> 
-                        [subSheets (ct.Name :: path) ct.Name]
-                    | _ -> 
-                        [])
-            |> (fun subs -> {
-                Node=sheet; 
-                Size = List.sumBy (fun sub -> sub.Size) subs + 1; 
-                SubSheets= subs
-                })
-    p.LoadedComponents
-    |> List.map (fun ldc ->ldc.Name, subSheets []  ldc.Name)
-    |> Map.ofList
-
-/// Display top menu.
-let viewTopMenu model dispatch =
-    let compIds = getComponentIds model
-
-    //printfn "FileView"
-    let style = Style [ Width "100%" ; BorderBottom "2px solid lightgray"] //leftSectionWidth model
-    let styleNoBorder = Style [Width "100%"]
-    let projectPath, fileName =
-        match model.CurrentProj with
-        | None -> "no open project", "no open sheet"
-        | Some project -> project.ProjectPath, project.OpenFileName
-
-    let makeFileLine isSubSheet name project model =
-        let nameProps = 
-            if isSubSheet then 
-                [] else  
-                [Props [Style [FontWeight "bold"]]]
-        Navbar.Item.div [ Navbar.Item.Props [ styleNoBorder  ] ]
-            [ Level.level [ Level.Level.Props [ styleNoBorder ]]
-                  [ Level.left nameProps [ Level.item [] [ str name ] ]
-                    Level.right [ Props [ Style [ MarginLeft "20px" ] ] ]
-                        [ Level.item []
-                              [ Button.button
-                                  [ Button.Size IsSmall
-                                    Button.IsOutlined
-                                    Button.Color IsPrimary
-                                    Button.Disabled(name = project.OpenFileName)
-                                    Button.OnClick(fun _ ->
-                                        dispatch (StartUICmd ChangeSheet)
-                                        //printSheetNames model
-                                        dispatch <| ExecFuncInMessage(
-                                            (fun model dispatch -> 
-                                                let p = Option.get model.CurrentProj
-                                                openFileInProject name p model dispatch), dispatch)) ] [ str "open" ] 
-                          ]
-                          // Add option to rename?
-                          Level.item [] [
-                              Button.button [
-                                  Button.Size IsSmall
-                                  Button.IsOutlined
-                                  Button.Color IsInfo
-                                  Button.OnClick(fun _ ->
-                                      dispatch (StartUICmd RenameSheet)
-                                      renameFileInProject name project model dispatch) ] [ str "rename" ]
-                          ]
-                          Level.item []
-                              [ Button.button
-                                  [ Button.Size IsSmall
-                                    Button.IsOutlined
-                                    Button.Color IsDanger
-                                    Button.OnClick(fun _ ->
-                                        let title = "Delete sheet"
-
-                                        let body =
-                                            div []
-                                                [ str "Are you sure you want to delete the following design sheet?"
-                                                  br []
-                                                  str <| pathJoin
-                                                             [| project.ProjectPath
-                                                                name + ".dgm" |]
-                                                  br []
-                                                  str <| "This action is irreversible." ]
-
-                                        let buttonText = "Delete"
-
-                                        let buttonAction =
-                                            fun _ ->
-                                                dispatch (StartUICmd DeleteSheet)
-                                                dispatch <| ExecFuncInMessage(removeFileInProject name project,dispatch)
-                                                dispatch ClosePopup
-                                        confirmationPopup title body buttonText buttonAction dispatch) ]
-                                    [ str "delete" ] ] ] ] ]
-
-    let fileTab model =
-        match model.CurrentProj with
-        | None -> Navbar.Item.div [] []
-        | Some project ->
-
-            let sTrees = getSheetTrees project
-
-            let rec subSheetsOf path sh =
-                match Map.tryFind sh sTrees with
-                | Some tree -> tree.SubSheets
-                | None -> []
-                |> List.collect (fun ssh -> 
-                    match List.contains ssh.Node path with
-                    | true -> []
-                    | false -> ssh.Node :: subSheetsOf (ssh.Node :: path) ssh.Node)
-                |> List.distinct
-
-            let allSubSheets =
-                mapKeys sTrees
-                |> Seq.collect (subSheetsOf [])
-                |> Set
-            let isSubSheet sh = Set.contains sh allSubSheets
-
-            let projectFiles = 
-                project.LoadedComponents 
-                |> List.map (fun comp -> 
-                    let tree = sTrees[comp.Name]
-                    makeFileLine (isSubSheet tree.Node) comp.Name project model , tree)
-                |> List.sortBy (fun (line,tree) -> isSubSheet tree.Node, tree.Node, -tree.Size, tree.Node.ToLower())
-                |> List.map fst
-            Navbar.Item.div
-                [ Navbar.Item.HasDropdown
-                  Navbar.Item.Props
-                      [ OnClick(fun _ ->
-                          //printSheetNames model
-                          if model.TopMenuOpenState = Files then Closed else Files
-                          |> SetTopMenu
-                          |> dispatch) ] ]
-                [ Navbar.Link.a [] [ str "Sheets" ]
-                  Navbar.Dropdown.div
-                      [ Navbar.Dropdown.Props
-                          [ Style
-                              [ Display
-                                  (if (let b = model.TopMenuOpenState = Files
-                                       b) then
-                                      DisplayOptions.Block
-                                   else
-                                      DisplayOptions.None) ] ] ]
-                      ([ Navbar.Item.a [ Navbar.Item.Props [ OnClick(fun _ -> 
-                            dispatch (StartUICmd AddSheet)
-                            addFileToProject model dispatch) ] ]
-                             [ str "New Sheet" ]
-                         Navbar.divider [] [] ]
-                       @ projectFiles) ]
-
-    div [   HTMLAttr.Id "TopMenu"
-            leftSectionWidth model
-            Style [ Position PositionOptions.Absolute
-                    UserSelect UserSelectOptions.None
-
-                    ]
-        ]
-        [ Navbar.navbar
-            [ Navbar.Props
-                [  Style
-                    [ Height "100%"
-                      Width "100%" 
-                      BorderBottom "2px solid lightgray"] ] ]
-            [ Navbar.Brand.div
-                  [ Props
-                      [ Style
-                          [ Height "100%"
-                            Width "100%" ] ] ]
-                    [ Navbar.Item.div
-                        [ Navbar.Item.HasDropdown
-                          Navbar.Item.Props
-                              [ OnClick(fun _ ->
-                                  if model.TopMenuOpenState = Project then Closed else Project
-                                  |> SetTopMenu
-                                  |> dispatch) ] ]
-                          [ Navbar.Link.a [] [ str "Project" ]
-                            Navbar.Dropdown.div
-                                [ Navbar.Dropdown.Props
-                                    [ Style
-                                        [ Display
-                                            (if model.TopMenuOpenState = Project then
-                                                DisplayOptions.Block
-                                             else
-                                                 DisplayOptions.None) ] ] ]
-                                [ Navbar.Item.a [ Navbar.Item.Props [ OnClick <| doActionWithSaveFileDialog "New project" (ExecFuncInMessage(newProject,dispatch)) model dispatch ] ]
-                                      [ str "New project" ]
-                                  Navbar.Item.a [ Navbar.Item.Props [ OnClick <| doActionWithSaveFileDialog "Open project" (ExecFuncInMessage(openProject,dispatch)) model dispatch ] ]
-                                      [ str "Open project" ]
-                                  Navbar.Item.a [ Navbar.Item.Props [ OnClick <| doActionWithSaveFileDialog "Close project" (ExecFuncInMessage(forceCloseProject,dispatch)) model dispatch ] ]
-                                      [ str "Close project" ] ] ]
-
-                      fileTab model
-                      Navbar.Item.div []
-                          [ Navbar.Item.div []
-                                [ Breadcrumb.breadcrumb [ Breadcrumb.HasArrowSeparator ]
-                                      [ Breadcrumb.item [] [ str <| cropToLength 30 false projectPath ]
-                                        Breadcrumb.item [] [ span [ Style [ FontWeight "bold" ] ] [ str fileName ] ] ] ] ]
-                      Navbar.Item.div []
-                          [ Navbar.Item.div []
-                                [ Button.button
-                                    ((if model.SavedSheetIsOutOfDate then 
-                                        []
-                                       else
-                                        [ Button.Color IsLight ]) @
-                                    [
-                                      Button.Color IsSuccess  
-                                      
-                                      Button.OnClick(fun _ -> 
-                                        dispatch (StartUICmd SaveSheet)
-                                        saveOpenFileActionWithModelUpdate model dispatch |> ignore
-                                        dispatch <| Sheet(SheetT.DoNothing) //To update the savedsheetisoutofdate send a sheet message
-                                        ) ]) [ str "Save" ] ] ]
-                      Navbar.End.div []
-<<<<<<< HEAD
-                    // Waveform View button was moved to WaveSim subtab in Simulation tab
-                    //       [ 
-                    //         Navbar.Item.div [] 
-                    //             [ simulateButtonFunc compIds model dispatch ] ]
-                    //   Navbar.End.div []
-=======
->>>>>>> 8ad4e9ba
-                          [ Navbar.Item.div []
-                                [ Button.button 
-                                    [ Button.OnClick(fun _ -> PopupView.viewInfoPopup dispatch) 
-                                      Button.Color IsInfo
-                                    ] 
-                                    [ str "Info" ] 
-                                  // add space padding on RH of navbar to improve top bar formatting
-                                  // this is a bit of a hack - but much easier than matching styles
-                                  Text.div 
-                                    [Props [Style [PaddingRight "7000px"]]] [str ""]
-                                ] ] ] ] ]
+(*
+    FileMenuView.fs
+
+    View for the top menu, and related functionalities: renamimg, loadimg, saving, deleting sheets
+*)
+
+module FileMenuView
+
+open Fulma
+open Fable.React
+open Fable.React.Props
+
+open Helpers
+open JSHelpers
+open DiagramStyle
+open ModelType
+open CommonTypes
+open FilesIO
+open Extractor
+open Notifications
+open PopupView
+open CustomCompPorts
+open DrawModelType
+open Sheet.SheetInterface
+
+open System
+
+module Constants =
+    let numberOfRecentProjects: int  = 5
+    let maxDisplayedPathLengthInRecentProjects: int  = 60
+//--------------------------------------------------------------------------------------------//
+//--------------------------------------------------------------------------------------------//
+//---------------------Code for CanvasState comparison and FILE BACKUP------------------------//
+//--------------------------------------------------------------------------------------------//
+
+/// Works out number of components and connections changed between two LoadedComponent circuits
+/// a new ID => a change even if the circuit topology is identical. Layout differences do not
+/// mean changes, as is implemented in the reduce functions which remove layout.
+let quantifyChanges (ldc1:LoadedComponent) (ldc2:LoadedComponent) =
+    let comps1,conns1 = ldc1.CanvasState
+    let comps2,conns2 = ldc2.CanvasState
+    let reduceComp comp1:Component =
+        {comp1 with X=0;Y=0}
+    let reduceConn conn1 =
+        {conn1 with Vertices = []}
+    /// Counts the number of unequal items in the two lists.
+    /// Determine equality from whether reduce applied to each item is equal
+    let unmatched reduce lst1 lst2 =
+        let mapToSet = List.map reduce >> Set
+        let rL1, rL2 = mapToSet lst1, mapToSet lst2
+        Set.union (Set.difference rL1 rL2) (Set.difference rL2 rL1)
+        |> Set.count
+    unmatched reduceComp comps1 comps2, unmatched reduceConn conns1 conns2
+
+////------------------------------------------Backup facility-------------------------------------------//
+
+let writeComponentToFile comp =
+    let data =  stateToJsonString (comp.CanvasState,comp.WaveInfo)
+    writeFile comp.FilePath data
+
+/// return an option containing sequence data and file name and directory of the latest
+/// backup file for given component, if it exists.
+let readLastBackup comp =
+    let path = pathWithoutExtension comp.FilePath 
+    let baseN = baseName path
+    let backupDir = pathJoin [| dirName path ; "backup" |]
+    latestBackupFileData backupDir baseN
+    |> Option.map (fun (seq, fName) -> seq, fName, backupDir)
+  
+/// Write Loadedcomponent comp to a backup file if there has been any change.
+/// Overwrite the existing backup file only if it is a small, and recent, change.
+/// Parameters determine thresholds of smallness and recency
+/// return () - display an error if the write goes wrong.
+let writeComponentToBackupFile (numCircuitChanges: int) (numHours:float) comp (dispatch: Msg -> Unit)= 
+    let nSeq, backupFileName, backFilePath =
+        match readLastBackup comp with
+        | Some( n, fp, path) -> n+1,fp, path
+        | None -> 0, "", pathJoin [|comp.FilePath; "backup"|]
+    //printfn "seq=%d,name=%s,path=%s" nSeq backupFileName backFilePath
+    let wantToWrite, oldFile =
+        if backupFileName = "" then
+            true, None
+        else
+            let oldBackupFile = pathJoin [|backFilePath ; backupFileName|]
+            match tryLoadComponentFromPath (oldBackupFile) with
+            | Ok comp' ->
+                if not (compareIOs comp comp') then
+                    true, None // need to save, to a new backup file
+                elif compareCanvas 10000. comp.CanvasState comp'.CanvasState then
+                    false, None // no need for a new backup
+                else
+                    let nComps,nConns = quantifyChanges comp' comp
+                    let interval = comp.TimeStamp - comp'.TimeStamp
+                    if interval.TotalHours > numHours || nComps + nConns  > numCircuitChanges then
+                        true, None
+                    else
+                        true, Some oldBackupFile
+                        
+            | err -> 
+                printfn "Error: writeComponentToBackup\n%A" err
+                true, None
+    if wantToWrite then
+        let timestamp = System.DateTime.Now
+        let backupPath =
+                // work out new path to write based on time.
+                let path = pathWithoutExtension comp.FilePath
+                let baseN = baseName path
+                let ds = EEExtensions.String.replaceChar '/' '-' (timestamp.ToShortDateString())
+                let suffix = EEExtensions.String.replaceChar ' ' '-' (sprintf "%s-%02dh-%02dm" ds timestamp.Hour timestamp.Minute)
+                let backupDir = pathJoin [| dirName path ; "backup" |]
+                ensureDirectory <| pathJoin [| dirName path ; "backup" |]
+                pathJoin [| dirName path ; "backup" ; sprintf "%s-%03d-%s.dgm" baseN nSeq suffix |]
+        // write the new backup file
+        {comp with 
+            TimeStamp = timestamp
+            FilePath = backupPath}
+        |> writeComponentToFile
+        |> displayAlertOnError dispatch
+        // if necessary delete the old backup file
+        match oldFile with
+        | Some oldPath when oldPath <> backupPath ->
+            if Node.Api.fs.existsSync (Fable.Core.U2.Case1 oldPath) then
+                Node.Api.fs.unlink (Fable.Core.U2.Case1 oldPath, ignore) // Asynchronous.
+            else
+                ()
+        | _ -> ()
+
+/// returns a WaveSimModel option if a file is loaded, otherwise None
+let currWaveSimModel (model: Model) =
+    match getCurrFile model with
+    | Some fileName -> Map.tryFind fileName model.WaveSim
+    | _ -> None
+
+let private displayFileErrorNotification err dispatch =
+    let note = errorFilesNotification err
+    dispatch <| SetFilesNotification note
+
+/// Send messages to change Diagram Canvas and specified sheet waveSim in model
+let private loadStateIntoModel (compToSetup:LoadedComponent) waveSim ldComps (model:Model) dispatch =
+    // it seems still need this, however code has been deleted!
+    //Sheet.checkForTopMenu () // A bit hacky, but need to call this once after everything has loaded to compensate mouse coordinates.
+    let ldcs = tryGetLoadedComponents model
+    let name = compToSetup.Name
+    let components, connections = compToSetup.CanvasState
+    //printfn "Loading..."
+    let msgs = 
+        [
+            SetHighlighted([], []) // Remove current highlights.
+    
+            // Clear the canvas.
+            Sheet SheetT.ResetModel
+            Sheet (SheetT.Wire BusWireT.ResetModel)
+            Sheet (SheetT.Wire (BusWireT.Symbol (SymbolT.ResetModel ) ) )
+    
+            // Finally load the new state in the canvas.
+            SetIsLoading true
+            //printfn "Check 1..."
+    
+            //Load components
+            Sheet (SheetT.Wire (BusWireT.Symbol (SymbolT.LoadComponents (ldcs,components ))))
+    
+            Sheet (SheetT.Wire (BusWireT.LoadConnections connections))
+
+            Sheet SheetT.FlushCommandStack // Discard all undo/redo.
+            // Run the a connection widths inference.
+            //printfn "Check 4..."
+    
+            Sheet (SheetT.Wire (BusWireT.BusWidths))
+            // JSdispatch <| InferWidths()
+            //printfn "Check 5..."
+            // Set no unsaved changes.
+
+            Sheet SheetT.UpdateBoundingBoxes
+
+            // set waveSim data
+            AddWSModel (name, waveSim)
+
+            // this message actually changes the project in model
+            SetProject {
+                ProjectPath = dirName compToSetup.FilePath
+                OpenFileName =  compToSetup.Name
+                LoadedComponents = ldComps
+            }
+
+            Sheet (SheetT.KeyPress  SheetT.KeyboardMsg.CtrlW)
+            JSDiagramMsg (SetHasUnsavedChanges false)
+            SetIsLoading false 
+
+            //printfn "Check 6..."
+        ]
+
+    //INFO - Currently the spinner will ALWAYS load after 'SetTopMenu x', probably it is the last command in a chain
+    //Ideally it should happen before this, but it is not currently doing this despite the async call
+    //This will set a spinner for both Open project and Change sheet which are the two most lengthly processes
+    dispatch <| (Sheet (SheetT.SetSpinner true))
+    dispatch <| SendSeqMsgAsynch msgs
+    // msgs is bundled together and as a result a scroll from thge ctrl-W scroll chnage is instered in the event queue
+    // after the ctrl-w. We need anotehr ctrl-w to make sure this scroll event does not reset scroll
+    // the order in which messages get processed is problematic here - and the solution ad hoc - a better
+    // solution would be to understand exactly what determines event order in the event queue
+    dispatch <| Sheet (SheetT.KeyPress  SheetT.KeyboardMsg.CtrlW)
+    dispatch <| JSDiagramMsg (SetHasUnsavedChanges false)
+    
+/// Return LoadedComponents with sheet name updated according to setFun.
+/// Do not update model. 
+let updateLoadedComponents name (setFun: LoadedComponent -> LoadedComponent) (lcLst: LoadedComponent list) (dispatch: (Msg -> Unit))=
+    let n = List.tryFindIndex (fun (lc: LoadedComponent) -> lc.Name = name) lcLst
+    match n with
+    | None -> 
+        printf "In updateLoadedcomponents can't find name='%s' in components:%A" name lcLst
+        lcLst
+    | Some n ->
+        let oldLc = lcLst[n]
+        let newLc = setFun oldLc
+        writeComponentToBackupFile 0 1. oldLc dispatch
+        List.mapi (fun i x -> if i = n then newLc else x) lcLst
+
+/// return current project with current sheet updated from canvas if needed.
+/// Do not update model.
+let updateProjectFromCanvas (model:Model) (dispatch:Msg -> Unit) =
+    match model.Sheet.GetCanvasState() with
+    | ([], []) -> model.CurrentProj
+    | canvasState ->  
+        canvasState
+        |> fun canvas ->
+            let inputs, outputs = parseDiagramSignature canvas
+            let setLc lc =
+                { lc with
+                    CanvasState = canvas
+                    InputLabels = inputs
+                    OutputLabels = outputs
+                }
+            model.CurrentProj
+            |> Option.map (fun p -> 
+                {
+                    p with LoadedComponents = updateLoadedComponents p.OpenFileName setLc p.LoadedComponents dispatch
+                })
+
+/// extract SavedWaveInfo from model to be saved
+let getSavedWave (model: Model) : SavedWaveInfo option = 
+    match currWaveSimModel model with
+    | Some wsModel -> Some (getSavedWaveInfo wsModel)
+    | None -> None
+
+/// Save the sheet currently open, return  the new sheet's Loadedcomponent if this has changed.
+/// Do not change model.
+/// update Symbol model with new RAM contents.
+let saveOpenFileAction isAuto model (dispatch: Msg -> Unit)=
+    match model.Sheet.GetCanvasState (), model.CurrentProj with
+    | _, None -> None
+    | canvasState, Some project ->
+        // "DEBUG: Saving Sheet"
+        // printfn "DEBUG: %A" project.ProjectPath
+        // printfn "DEBUG: %A" project.OpenFileName
+
+        let savedState = canvasState, getSavedWave model
+        if isAuto then
+            failwithf "Auto saving is no longer used"
+            None
+        else 
+            saveStateToFile project.ProjectPath project.OpenFileName savedState
+            |> displayAlertOnError dispatch
+            removeFileWithExtn ".dgmauto" project.ProjectPath project.OpenFileName
+            let origLdComp =
+                project.LoadedComponents
+                |> List.find (fun lc -> lc.Name = project.OpenFileName)
+            let savedWaveSim =
+                Map.tryFind project.OpenFileName model.WaveSim
+                |> Option.map getSavedWaveInfo
+            let (newLdc, ramCheck) = makeLoadedComponentFromCanvasData canvasState origLdComp.FilePath DateTime.Now savedWaveSim 
+            let newState =
+                canvasState
+                |> (fun (comps, conns) -> 
+                        comps
+                        |> List.map (fun comp -> 
+                            match List.tryFind (fun (c:Component) -> c.Id=comp.Id) ramCheck with
+                            | Some newRam -> 
+                                // TODO: create consistent helpers for messages
+                                dispatch <| Sheet (SheetT.Wire (BusWireT.Symbol (SymbolT.WriteMemoryType (ComponentId comp.Id, newRam.Type))))
+                                newRam
+                            | _ -> comp), conns)
+            writeComponentToBackupFile 4 1. newLdc dispatch
+            Some (newLdc,newState)
+        
+/// save current open file, updating model etc, and returning the loaded component and the saved (unreduced) canvas state
+let saveOpenFileActionWithModelUpdate (model: Model) (dispatch: Msg -> Unit) =
+    let opt = saveOpenFileAction false model dispatch
+    let ldcOpt = Option.map fst opt
+    let state = Option.map snd opt |> Option.defaultValue ([],[])
+    match model.CurrentProj with
+    | None -> failwithf "What? Should never be able to save sheet when project=None"
+    | Some p -> 
+        // update loaded components for saved file
+        updateLdCompsWithCompOpt ldcOpt p.LoadedComponents
+        |> (fun lc -> {p with LoadedComponents=lc})
+        |> SetProject
+        |> dispatch
+
+    SetHasUnsavedChanges false
+    |> JSDiagramMsg
+    |> dispatch
+    dispatch FinishUICmd
+    opt
+
+let private getFileInProject name project = project.LoadedComponents |> List.tryFind (fun comp -> comp.Name = name)
+
+let private isFileInProject name project =
+    getFileInProject name project
+    |> function
+    | None -> false
+    | Some _ -> true
+
+/// Create a new empty .dgm file and return corresponding loaded component.
+let private createEmptyDiagramFile projectPath name =
+    createEmptyDgmFile projectPath name |> ignore
+
+    {   
+        Name = name
+        TimeStamp = System.DateTime.Now
+        WaveInfo = None
+        FilePath = pathJoin [| projectPath; name + ".dgm" |]
+        CanvasState = [],[]
+        InputLabels = []
+        OutputLabels = []
+    }
+
+
+let createEmptyComponentAndFile (pPath:string)  (sheetName: string): LoadedComponent =
+    createEmptyDgmFile pPath sheetName |> ignore
+    {
+        Name=sheetName
+        WaveInfo = None
+        TimeStamp = DateTime.Now
+        FilePath= pathJoin [|pPath; sprintf "%s.dgm" sheetName|]
+        CanvasState=([],[])
+        InputLabels = []
+        OutputLabels = []
+    }
+    
+
+/// Load a new project as defined by parameters.
+/// Ends any existing simulation
+/// Closes WaveSim if this is being used
+let setupProjectFromComponents (sheetName: string) (ldComps: LoadedComponent list) (model: Model) (dispatch: Msg->Unit)=
+    let compToSetup =
+        match ldComps with
+        | [] -> failwithf "setupProjectComponents must be called with at least one LoadedComponent"
+        | comps ->
+            // load sheetName
+            match comps |> List.tryFind (fun comp -> comp.Name = sheetName) with
+            | None -> failwithf "What? can't find sheet %s in loaded sheets %A" sheetName (comps |> List.map (fun c -> c.Name))
+            | Some comp -> comp
+    match model.CurrentProj with
+    | None -> ()
+    | Some p ->
+        dispatch EndSimulation // Message ends any running simulation.
+        dispatch CloseTruthTable // Message closes any open Truth Table.
+        dispatch EndWaveSim
+        // TODO: make each sheet wavesim remember the list of waveforms.
+    let waveSim =
+        compToSetup.WaveInfo
+        |> Option.map loadWSModelFromSavedWaveInfo 
+        |> Option.defaultValue initWSModel
+
+    loadStateIntoModel compToSetup waveSim ldComps model dispatch
+    {
+        ProjectPath = dirName compToSetup.FilePath
+        OpenFileName =  compToSetup.Name
+        LoadedComponents = ldComps
+    }
+    |> SetProject // this message actually changes the project in model
+    |> dispatch
+
+/// Open the specified file, saving the current file if needed.
+/// Creates messages sufficient to do all necessary model and diagram change
+/// Terminates a simulation if one is running
+/// Closes waveadder if it is open
+let private openFileInProject' saveCurrent name project (model:Model) dispatch =
+    printfn "open file"
+    //printSheetNames model
+    let newModel = {model with CurrentProj = Some project}
+    //printSheetNames newModel
+    match getFileInProject name project with
+    | None -> 
+        log <| sprintf "Warning: openFileInProject could not find the component %s in the project" name
+    | Some lc ->
+        match updateProjectFromCanvas model dispatch with
+        | None -> failwithf "What? current project cannot be None at this point in openFileInProject"
+        | Some p ->
+            let updatedModel = {newModel with CurrentProj = Some p}
+            //printSheetNames updatedModel
+            let ldcs =
+                if saveCurrent then 
+                    let opt = saveOpenFileAction false updatedModel dispatch
+                    let ldcOpt = Option.map fst opt
+                    let ldComps = updateLdCompsWithCompOpt ldcOpt project.LoadedComponents
+                    ldComps
+                else
+                    project.LoadedComponents
+            //printSheetNames {newModel with CurrentProj = Some {Option.get newModel.CurrentProj with LoadedComponents = ldcs }}
+            setupProjectFromComponents name ldcs updatedModel dispatch
+
+let openFileInProject name project (model:Model) dispatch =
+    openFileInProject' true name project (model:Model) dispatch
+    dispatch FinishUICmd
+
+
+/// return a react warning message if name if not valid for a sheet Add or Rename, or else None
+let maybeWarning dialogText project =
+    let redText txt = Some <| div [ Style [ Color "red" ] ] [ str txt ]
+    if isFileInProject dialogText project then
+        redText "This sheet already exists." 
+    elif dialogText.StartsWith " " || dialogText.EndsWith " " then
+        redText "The sheet name cannot start or end with a space."
+    elif String.exists ((=) '.') dialogText then
+        redText "The sheet name cannot contain a file suffix."
+    elif not <| String.forall (fun c -> Char.IsLetterOrDigit c || c = ' ' || c = '_') dialogText then
+        redText "The sheet name must contain only letters, digits, spaces or underscores"
+    elif ((dialogText |> Seq.tryItem 0) |> Option.map Char.IsDigit) = Some true then
+        redText "The name must not start with a digit"
+    else None
+
+
+/// rename a sheet
+let renameSheet oldName newName (model:Model) dispatch =
+
+    let renameComps oldName newName (comps:Component list) : Component list = 
+        comps
+        |> List.map (fun comp -> 
+            match comp with 
+            | {Type= Custom ({Name = compName} as customType)} when compName = oldName-> 
+                {comp with Type = Custom {customType with Name = newName} }
+            | c -> c)
+
+    let renameCustomComponents newName (ldComp:LoadedComponent) =
+        let state = ldComp.CanvasState
+        {ldComp with CanvasState = renameComps oldName newName (fst state), snd state}
+
+    let renameSheetsInProject oldName newName proj =
+        {proj with
+            OpenFileName = if proj.OpenFileName = oldName then newName else proj.OpenFileName
+            LoadedComponents =
+                proj.LoadedComponents
+                |> List.map (fun ldComp -> 
+                    match ldComp with
+                    | {Name = lcName} when lcName = oldName -> 
+                        {ldComp with Name=newName; FilePath = pathJoin [|(dirName ldComp.FilePath);newName + ".dgm"|] }
+                    | _ ->
+                        renameCustomComponents newName ldComp )
+        }
+    match updateProjectFromCanvas model dispatch with
+    | None -> 
+        failwithf "What? current project cannot be None at this point in renamesheet"
+    | Some p ->
+        let updatedModel = {model with CurrentProj = Some p}
+        let opt = saveOpenFileAction false updatedModel dispatch
+        let ldcOpt = Option.map fst opt
+        let ldComps = updateLdCompsWithCompOpt ldcOpt p.LoadedComponents
+        let reducedState = Option.map snd opt |> Option.defaultValue ([],[])
+        //SetHasUnsavedChanges false
+        //|> JSDiagramMsg
+        //|> dispatch
+        [".dgm"] |> List.iter (fun extn -> 
+            renameFile extn p.ProjectPath oldName newName
+            |> displayAlertOnError dispatch)
+        let proj' = renameSheetsInProject oldName newName p
+        setupProjectFromComponents proj'.OpenFileName proj'.LoadedComponents model dispatch
+        //printfn "???Sheets after rename"
+        //printSheetNames {model with CurrentProj = Some proj'}
+        // save all the other files
+        saveAllProjectFilesFromLoadedComponentsToDisk proj'
+        dispatch FinishUICmd
+
+
+/// rename file
+let renameFileInProject name project model dispatch =
+    match model.CurrentProj with
+    | None -> log "Warning: renameFileInProject called when no project is currently open"
+    | Some project ->
+        // Prepare dialog popup.
+        let title = "Rename sheet in project"
+
+        let before =
+            fun (dialogData: PopupDialogData) ->
+                let dialogText = getText dialogData
+
+                div []
+                    [ 
+                      str <| "Warning: the current sheet will be saved during this operation."
+                      br []
+                      str <| "Names of existing components in other sheets that use the renamed sheet will still reflect the old sheet name.";
+                      str <| " You may change names manually if you wish, operation does not depend on the name."
+                      br []; br []
+                      str <| sprintf "Sheet %s will be renamed as %s:" name dialogText
+                      br []; br []
+                      //str <| dialogText + ".dgm"
+                      Option.defaultValue (div [] []) (maybeWarning dialogText project)]
+
+        let placeholder = "New name for design sheet"
+        let body = dialogPopupBodyOnlyText before placeholder dispatch
+        let buttonText = "Rename"
+
+        let buttonAction =
+            fun (dialogData: PopupDialogData) ->
+                // Create empty file.
+                let newName = (getText dialogData).ToLower()
+                // rename the file in the project.
+                dispatch(ExecFuncInMessage(renameSheet name newName, dispatch))
+                dispatch ClosePopup
+
+        let isDisabled =
+            fun (dialogData: PopupDialogData) ->
+                let dialogText = getText dialogData
+                (isFileInProject dialogText project) || (dialogText = "")
+
+        dialogPopup title body buttonText buttonAction isDisabled dispatch
+
+/// Remove file.
+let private removeFileInProject name project model dispatch =
+    removeFile project.ProjectPath name
+    // Remove the file from the dependencies and update project.
+    let newComponents = List.filter (fun (lc: LoadedComponent) -> lc.Name.ToLower() <> name.ToLower()) project.LoadedComponents
+    // Make sure there is at least one file in the project.
+    let project' = {project with LoadedComponents = newComponents}
+    match newComponents, name = project.OpenFileName with
+    | [],true -> 
+        // reate a new empty file with default name main as sole file in project
+        let newComponents = [ (createEmptyDiagramFile project.ProjectPath "main") ]
+        let project' = {project' with LoadedComponents = newComponents; OpenFileName="main"}
+        openFileInProject' false newComponents[0].Name project' model dispatch
+    | [], false -> 
+        failwithf "What? - this cannot happen"
+    | nc, true ->
+        // open one of the undeleted loadedcomponents
+        //printfn $"remove sheet '{name}'"
+        //printSheetNames {model with CurrentProj = Some project'}
+        openFileInProject' false project'.LoadedComponents[0].Name project' model dispatch
+    | nc, false ->
+        // nothing chnages except LoadedComponents
+        //printfn $"remove sheet '{name}'"
+        //printSheetNames {model with CurrentProj = Some project'}
+        //dispatch <| SetProject project'
+    dispatch FinishUICmd
+
+/// Create a new file in this project and open it automatically.
+let addFileToProject model dispatch =
+    match model.CurrentProj with
+    | None -> log "Warning: addFileToProject called when no project is currently open"
+    | Some project ->
+        // Prepare dialog popup.
+        let title = "Add sheet to project"
+
+        let before =
+            fun (dialogData: PopupDialogData) ->
+                let dialogText = getText dialogData
+                let warn = maybeWarning dialogText project
+                div []
+                    [ str "A new sheet will be created at:"
+                      br []
+                      str <| pathJoin
+                                 [| project.ProjectPath
+                                    dialogText + ".dgm" |]
+                      Option.defaultValue (div [] []) warn ]
+
+        let placeholder = "Insert design sheet name"
+        let body = dialogPopupBodyOnlyText before placeholder dispatch
+        let buttonText = "Add"
+        let buttonAction =
+            fun (dialogData: PopupDialogData) ->
+                    // Create empty file.
+                    let name = (getText dialogData).ToLower()
+                    createEmptyDgmFile project.ProjectPath name
+                    |> displayAlertOnError dispatch
+                    // Add the file to the project.
+                    let newComponent = {
+                        Name = name
+                        TimeStamp = System.DateTime.Now
+                        WaveInfo = None
+                        FilePath = pathJoin [|project.ProjectPath; name + ".dgm"|]
+                        CanvasState = [],[]
+                        InputLabels = []
+                        OutputLabels = []
+                    }
+                    let updatedProject =
+                        { project with
+                              LoadedComponents = newComponent :: project.LoadedComponents
+                              OpenFileName = name }
+ 
+                    // Open the file, updating the project, saving current file
+                    openFileInProject' true name updatedProject model dispatch
+                    // Close the popup.
+                    dispatch ClosePopup
+                    dispatch FinishUICmd
+
+        let isDisabled =
+            fun (dialogData: PopupDialogData) ->
+                let dialogText = getText dialogData
+                (isFileInProject dialogText project) || (dialogText = "") || (maybeWarning dialogText project <> None)
+
+        dialogPopup title body buttonText buttonAction isDisabled dispatch
+
+/// Close current project, if any.
+let forceCloseProject model dispatch =
+    dispatch (StartUICmd CloseProject)
+    let sheetDispatch sMsg = dispatch (Sheet sMsg) 
+    dispatch EndSimulation // End any running simulation.
+    dispatch CloseTruthTable // Close any open Truth Table.
+    // End any running simulation.
+    dispatch EndSimulation
+    dispatch EndWaveSim
+    model.Sheet.ClearCanvas sheetDispatch
+    dispatch FinishUICmd
+
+/// force either save of current file before action, or abort (closeProject is special case of this)
+let doActionWithSaveFileDialog (name: string) (nextAction: Msg)  model dispatch _ =
+    let closeDialogButtons keepOpen _ =
+        if keepOpen then
+            dispatch ClosePopup
+        else
+            dispatch nextAction
+
+    if model.SavedSheetIsOutOfDate then 
+        choicePopup 
+                $"{name}?" 
+                (div [] [ str "The current sheet has unsaved changes."])
+                "Go back to sheet" 
+                $"{name} without saving changes"  
+                closeDialogButtons 
+                dispatch
+    else
+        dispatch nextAction
+
+/// Create a new project.
+let private newProject model dispatch  =
+    match askForNewProjectPath model.UserData.LastUsedDirectory with
+    | None -> () // User gave no path.
+    | Some path ->
+        match tryCreateFolder path with
+        | Error err ->
+            log err
+            displayFileErrorNotification err dispatch
+        | Ok _ ->
+            dispatch EndSimulation // End any running simulation.
+            dispatch CloseTruthTable // Close any open Truth Table.
+            dispatch EndWaveSim
+            // Create empty placeholder projectFile.
+            let projectFile = baseName path + ".dprj"
+            writeFile (pathJoin [| path; projectFile |]) ""
+            |> displayAlertOnError dispatch
+            // Create empty initial diagram file.
+            let initialComponent = createEmptyComponentAndFile path "main"
+            dispatch <| SetUserData {model.UserData with LastUsedDirectory = Some path}
+            setupProjectFromComponents "main" [initialComponent] model dispatch
+
+/// work out what to do opening a file
+let rec resolveComponentOpenPopup 
+        (pPath:string)
+        (components: LoadedComponent list)  
+        (resolves: LoadStatus list) 
+        (model: Model)
+        (dispatch: Msg -> Unit) =
+    let chooseWhichToOpen comps =
+        (List.maxBy (fun comp -> comp.TimeStamp) comps).Name
+    dispatch ClosePopup
+    match resolves with
+    | [] -> setupProjectFromComponents (chooseWhichToOpen components) components model dispatch
+    | Resolve (ldComp,autoComp) :: rLst ->
+        // ldComp, autocomp are from attemps to load saved file and its autosave version.
+        let compChanges, connChanges = quantifyChanges ldComp autoComp
+        let buttonAction autoSave _ =
+            let comp = {(if autoSave then autoComp else ldComp) with TimeStamp = DateTime.Now}
+            writeComponentToFile comp
+            |> displayAlertOnError dispatch
+            if compChanges + connChanges > 0 then
+                writeComponentToBackupFile 0 1. comp dispatch
+            resolveComponentOpenPopup pPath (comp :: components) rLst  model dispatch   
+        // special case when autosave data is most recent
+        let title = "Warning!"
+        let message, color =
+            match compChanges + connChanges with
+            | 0 -> 
+                sprintf "There were layout but no circuit changes made in sheet %s after your last save. \
+                         There is an automatically saved version which is \
+                         more uptodate. Do you want to keep the newer AutoSaved version or \
+                         the older Saved version?"  ldComp.Name, "green"  
+            | n when n < 3 ->   
+                sprintf "Warning: %d component and %d connection changes were made to sheet '%s' after your last Save. \
+                         There is an automatically saved version which is \
+                         more uptodate. Do you want to keep the newer AutoSaved version or \
+                         the older saved version?"  compChanges connChanges ldComp.Name, "orange"
+            | n -> 
+                sprintf "Warning: %d component and %d connection changes were made to sheet '%s' after your last Save. \
+                         There is an automatically saved version which is \
+                         more uptodate. Do you want to keep the newer AutoSaved version or \
+                         the older saved version? This is a large change so the option you do not choose \
+                         will be saved as file 'backup/%s.dgm'"  compChanges connChanges ldComp.Name ldComp.Name, "red"
+        let body = 
+            div [Style [Color color]] [str message] 
+        choicePopup title body "Newer AutoSaved file" "Older Saved file" buttonAction dispatch
+    | OkAuto autoComp :: rLst ->
+         let errMsg = "Could not load saved project file '%s' - using autosave file instead"
+         displayFileErrorNotification errMsg dispatch
+         resolveComponentOpenPopup pPath (autoComp::components) rLst model dispatch
+    | OkComp comp ::rLst -> 
+        resolveComponentOpenPopup pPath (comp::components) rLst model dispatch
+
+let addToRecents path recents =
+    recents
+    |> Option.defaultValue []
+    |> List.filter ((<>) path)
+    |> List.truncate Constants.numberOfRecentProjects
+    |> List.insertAt 0 path
+    |> Some
+
+/// open an rxisting porject from its path
+let openProjectFromPath (path:string) model dispatch =
+    dispatch <| SetUserData {
+        model.UserData with 
+            LastUsedDirectory = Some path; 
+            RecentProjects = addToRecents path model.UserData.RecentProjects
+            }
+    dispatch (ExecFuncAsynch <| fun () ->
+        traceIf "project" (fun () -> "loading files")
+        match loadAllComponentFiles path with
+        | Error err ->
+            log err
+            displayFileErrorNotification err dispatch
+        | Ok componentsToResolve ->
+            traceIf "project" (fun () -> "resolving popups...")
+            
+            resolveComponentOpenPopup path [] componentsToResolve model dispatch
+            traceIf "project" (fun () ->  "project successfully opened.")
+
+        Elmish.Cmd.none)
+
+/// open an existing project
+let private openProject model dispatch =
+    //trying to force the spinner to load earlier
+    //doesn't really work right now
+    dispatch (Sheet (SheetT.SetSpinner true))
+    let dirName =
+        match Option.map readFilesFromDirectory model.UserData.LastUsedDirectory with
+        | Some [] | None -> None
+        | _ -> model.UserData.LastUsedDirectory
+    match askForExistingProjectPath dirName with
+    | None -> () // User gave no path.
+    | Some path -> openProjectFromPath path model dispatch
+
+/// Display the initial Open/Create Project menu at the beginning if no project
+/// is open.
+let viewNoProjectMenu model dispatch =
+    let menuItem label action =
+        Menu.Item.li
+            [ Menu.Item.IsActive false
+              Menu.Item.OnClick action ] [ str label ]
+    
+    let recentsList = 
+        model.UserData
+        |> (fun ud -> ud.RecentProjects)
+        |> Option.defaultValue []
+        |> List.map (fun path -> 
+                        menuItem 
+                            (cropToLength  Constants.maxDisplayedPathLengthInRecentProjects false path) 
+                            (fun _ -> openProjectFromPath path model dispatch))
+
+    let initialMenu =
+        Menu.menu []
+            [ Menu.list []
+                  ([ menuItem "New project" (fun _ -> newProject model dispatch)
+                     menuItem "Open project" (fun _ -> openProject model dispatch)]
+                  @ (if recentsList <> [] then [hr []] else [])
+                  @ recentsList)
+            ]
+
+    match model.CurrentProj with
+    | Some _ -> div [] []
+    | None -> unclosablePopup None initialMenu None [] dispatch
+
+//These two functions deal with the fact that there is a type error otherwise..
+let goBackToProject model dispatch _ =
+    dispatch (SetExitDialog false)
+
+let closeApp model dispatch _ =
+    dispatch CloseApp
+
+
+type SheetTree = {
+    Node: string
+    Size: int
+    SubSheets: SheetTree list
+    }
+
+
+/// get the subsheet tree for aa sheets
+let getSheetTrees (p:Project) =
+    let ldcMap = 
+        p.LoadedComponents
+        |> List.map (fun ldc -> ldc.Name,ldc)
+        |> Map.ofList
+    let rec subSheets (path: string list) (sheet: string) : SheetTree=
+        let ldc = Map.tryFind sheet ldcMap
+        match ldc with
+        | None -> {Node=sheet; Size = 1;SubSheets = []}
+        | Some ldc ->
+            let comps,_ = ldc.CanvasState
+            comps
+            |> List.collect (fun comp -> 
+                    match comp.Type with 
+                    | Custom ct when not <| List.contains ct.Name path -> 
+                        [subSheets (ct.Name :: path) ct.Name]
+                    | _ -> 
+                        [])
+            |> (fun subs -> {
+                Node=sheet; 
+                Size = List.sumBy (fun sub -> sub.Size) subs + 1; 
+                SubSheets= subs
+                })
+    p.LoadedComponents
+    |> List.map (fun ldc ->ldc.Name, subSheets []  ldc.Name)
+    |> Map.ofList
+
+/// Display top menu.
+let viewTopMenu model dispatch =
+    let compIds = getComponentIds model
+
+    //printfn "FileView"
+    let style = Style [ Width "100%" ; BorderBottom "2px solid lightgray"] //leftSectionWidth model
+    let styleNoBorder = Style [Width "100%"]
+    let projectPath, fileName =
+        match model.CurrentProj with
+        | None -> "no open project", "no open sheet"
+        | Some project -> project.ProjectPath, project.OpenFileName
+
+    let makeFileLine isSubSheet name project model =
+        let nameProps = 
+            if isSubSheet then 
+                [] else  
+                [Props [Style [FontWeight "bold"]]]
+        Navbar.Item.div [ Navbar.Item.Props [ styleNoBorder  ] ]
+            [ Level.level [ Level.Level.Props [ styleNoBorder ]]
+                  [ Level.left nameProps [ Level.item [] [ str name ] ]
+                    Level.right [ Props [ Style [ MarginLeft "20px" ] ] ]
+                        [ Level.item []
+                              [ Button.button
+                                  [ Button.Size IsSmall
+                                    Button.IsOutlined
+                                    Button.Color IsPrimary
+                                    Button.Disabled(name = project.OpenFileName)
+                                    Button.OnClick(fun _ ->
+                                        dispatch (StartUICmd ChangeSheet)
+                                        //printSheetNames model
+                                        dispatch <| ExecFuncInMessage(
+                                            (fun model dispatch -> 
+                                                let p = Option.get model.CurrentProj
+                                                openFileInProject name p model dispatch), dispatch)) ] [ str "open" ] 
+                          ]
+                          // Add option to rename?
+                          Level.item [] [
+                              Button.button [
+                                  Button.Size IsSmall
+                                  Button.IsOutlined
+                                  Button.Color IsInfo
+                                  Button.OnClick(fun _ ->
+                                      dispatch (StartUICmd RenameSheet)
+                                      renameFileInProject name project model dispatch) ] [ str "rename" ]
+                          ]
+                          Level.item []
+                              [ Button.button
+                                  [ Button.Size IsSmall
+                                    Button.IsOutlined
+                                    Button.Color IsDanger
+                                    Button.OnClick(fun _ ->
+                                        let title = "Delete sheet"
+
+                                        let body =
+                                            div []
+                                                [ str "Are you sure you want to delete the following design sheet?"
+                                                  br []
+                                                  str <| pathJoin
+                                                             [| project.ProjectPath
+                                                                name + ".dgm" |]
+                                                  br []
+                                                  str <| "This action is irreversible." ]
+
+                                        let buttonText = "Delete"
+
+                                        let buttonAction =
+                                            fun _ ->
+                                                dispatch (StartUICmd DeleteSheet)
+                                                dispatch <| ExecFuncInMessage(removeFileInProject name project,dispatch)
+                                                dispatch ClosePopup
+                                        confirmationPopup title body buttonText buttonAction dispatch) ]
+                                    [ str "delete" ] ] ] ] ]
+
+    let fileTab model =
+        match model.CurrentProj with
+        | None -> Navbar.Item.div [] []
+        | Some project ->
+
+            let sTrees = getSheetTrees project
+
+            let rec subSheetsOf path sh =
+                match Map.tryFind sh sTrees with
+                | Some tree -> tree.SubSheets
+                | None -> []
+                |> List.collect (fun ssh -> 
+                    match List.contains ssh.Node path with
+                    | true -> []
+                    | false -> ssh.Node :: subSheetsOf (ssh.Node :: path) ssh.Node)
+                |> List.distinct
+
+            let allSubSheets =
+                mapKeys sTrees
+                |> Seq.collect (subSheetsOf [])
+                |> Set
+            let isSubSheet sh = Set.contains sh allSubSheets
+
+            let projectFiles = 
+                project.LoadedComponents 
+                |> List.map (fun comp -> 
+                    let tree = sTrees[comp.Name]
+                    makeFileLine (isSubSheet tree.Node) comp.Name project model , tree)
+                |> List.sortBy (fun (line,tree) -> isSubSheet tree.Node, tree.Node, -tree.Size, tree.Node.ToLower())
+                |> List.map fst
+            Navbar.Item.div
+                [ Navbar.Item.HasDropdown
+                  Navbar.Item.Props
+                      [ OnClick(fun _ ->
+                          //printSheetNames model
+                          if model.TopMenuOpenState = Files then Closed else Files
+                          |> SetTopMenu
+                          |> dispatch) ] ]
+                [ Navbar.Link.a [] [ str "Sheets" ]
+                  Navbar.Dropdown.div
+                      [ Navbar.Dropdown.Props
+                          [ Style
+                              [ Display
+                                  (if (let b = model.TopMenuOpenState = Files
+                                       b) then
+                                      DisplayOptions.Block
+                                   else
+                                      DisplayOptions.None) ] ] ]
+                      ([ Navbar.Item.a [ Navbar.Item.Props [ OnClick(fun _ -> 
+                            dispatch (StartUICmd AddSheet)
+                            addFileToProject model dispatch) ] ]
+                             [ str "New Sheet" ]
+                         Navbar.divider [] [] ]
+                       @ projectFiles) ]
+
+    div [   HTMLAttr.Id "TopMenu"
+            leftSectionWidth model
+            Style [ Position PositionOptions.Absolute
+                    UserSelect UserSelectOptions.None
+
+                    ]
+        ]
+        [ Navbar.navbar
+            [ Navbar.Props
+                [  Style
+                    [ Height "100%"
+                      Width "100%" 
+                      BorderBottom "2px solid lightgray"] ] ]
+            [ Navbar.Brand.div
+                  [ Props
+                      [ Style
+                          [ Height "100%"
+                            Width "100%" ] ] ]
+                    [ Navbar.Item.div
+                        [ Navbar.Item.HasDropdown
+                          Navbar.Item.Props
+                              [ OnClick(fun _ ->
+                                  if model.TopMenuOpenState = Project then Closed else Project
+                                  |> SetTopMenu
+                                  |> dispatch) ] ]
+                          [ Navbar.Link.a [] [ str "Project" ]
+                            Navbar.Dropdown.div
+                                [ Navbar.Dropdown.Props
+                                    [ Style
+                                        [ Display
+                                            (if model.TopMenuOpenState = Project then
+                                                DisplayOptions.Block
+                                             else
+                                                 DisplayOptions.None) ] ] ]
+                                [ Navbar.Item.a [ Navbar.Item.Props [ OnClick <| doActionWithSaveFileDialog "New project" (ExecFuncInMessage(newProject,dispatch)) model dispatch ] ]
+                                      [ str "New project" ]
+                                  Navbar.Item.a [ Navbar.Item.Props [ OnClick <| doActionWithSaveFileDialog "Open project" (ExecFuncInMessage(openProject,dispatch)) model dispatch ] ]
+                                      [ str "Open project" ]
+                                  Navbar.Item.a [ Navbar.Item.Props [ OnClick <| doActionWithSaveFileDialog "Close project" (ExecFuncInMessage(forceCloseProject,dispatch)) model dispatch ] ]
+                                      [ str "Close project" ] ] ]
+
+                      fileTab model
+                      Navbar.Item.div []
+                          [ Navbar.Item.div []
+                                [ Breadcrumb.breadcrumb [ Breadcrumb.HasArrowSeparator ]
+                                      [ Breadcrumb.item [] [ str <| cropToLength 30 false projectPath ]
+                                        Breadcrumb.item [] [ span [ Style [ FontWeight "bold" ] ] [ str fileName ] ] ] ] ]
+                      Navbar.Item.div []
+                          [ Navbar.Item.div []
+                                [ Button.button
+                                    ((if model.SavedSheetIsOutOfDate then 
+                                        []
+                                       else
+                                        [ Button.Color IsLight ]) @
+                                    [
+                                      Button.Color IsSuccess  
+                                      
+                                      Button.OnClick(fun _ -> 
+                                        dispatch (StartUICmd SaveSheet)
+                                        saveOpenFileActionWithModelUpdate model dispatch |> ignore
+                                        dispatch <| Sheet(SheetT.DoNothing) //To update the savedsheetisoutofdate send a sheet message
+                                        ) ]) [ str "Save" ] ] ]
+                      Navbar.End.div []
+                          [ Navbar.Item.div []
+                                [ Button.button 
+                                    [ Button.OnClick(fun _ -> PopupView.viewInfoPopup dispatch) 
+                                      Button.Color IsInfo
+                                    ] 
+                                    [ str "Info" ] 
+                                  // add space padding on RH of navbar to improve top bar formatting
+                                  // this is a bit of a hack - but much easier than matching styles
+                                  Text.div 
+                                    [Props [Style [PaddingRight "7000px"]]] [str ""]
+                                ] ] ] ] ]