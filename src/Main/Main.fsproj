--- conflicted
+++ resolved
@@ -5,11 +5,7 @@
   </PropertyGroup>
   <ItemGroup>
     <Compile Include="..\Renderer\Common\ElectronAPI.fs" Link="ElectronAPI.fs" />
-<<<<<<< HEAD
-    <Compile Include="..\Renderer\Common\ContextMenus.fs" Link="ContextMenus.fs" />
-=======
     <Compile Include="..\Renderer\UI\ContextMenus.fs" Link="ContextMenus.fs" />
->>>>>>> 5269fa51
     <Compile Include="Main.fs" />
     <None Include="main.js" />
   </ItemGroup>
