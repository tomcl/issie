--- conflicted
+++ resolved
@@ -517,7 +517,6 @@
 let private makeNumberOfInputsField model (comp:Component) dispatch =
     let sheetDispatch sMsg = dispatch (Sheet sMsg)
     
-<<<<<<< HEAD
     let errText =
         model.PopupDialogData.Int
         |> Option.map (fun i ->
@@ -527,13 +526,11 @@
                 "")
         |> Option.defaultValue ""
 
-=======
->>>>>>> 2d4e7766
+
     let title, oldType, nInp =
         match comp.Type with
         | GateN (gType, n) -> "Number of inputs", gType, n
         | c -> failwithf "makeNumberOfInputsField called with invalid component: %A" c
-<<<<<<< HEAD
 
     div [] [
         span
@@ -547,53 +544,6 @@
                     dispatch <| SetPopupDialogInt (Some newInpNum)
                 else
                     dispatch <| SetPopupDialogInt (Some newInpNum)
-=======
-    
-    let tabHeight = (Browser.Dom.document.getElementById "TabBody").getBoundingClientRect().height
-
-    div [] [
-        Dropdown.dropdown [Dropdown.IsHoverable] [
-            Dropdown.trigger [] [
-                Button.button [Button.Color IsGrey; Button.IsLight] [
-                    str <| sprintf "Change %A gate type" oldType
-                ]
-            ]
-            Dropdown.menu [Props []] [
-                Dropdown.content 
-                    [Props [
-                            Style [Height $"{int (tabHeight/Constants.dropDownHeightFraction)}px";
-                            OverflowY OverflowOptions.Scroll]]]
-                    [
-                    Dropdown.Item.a
-                        [Dropdown.Item.Props [OnClick (fun _ -> model.Sheet.ChangeGate sheetDispatch (ComponentId comp.Id) And nInp)]]
-                        [str "And"]
-                    Dropdown.Item.a
-                        [Dropdown.Item.Props [OnClick (fun _ -> model.Sheet.ChangeGate sheetDispatch (ComponentId comp.Id) Or nInp)]]
-                        [str "Or"]
-                    Dropdown.Item.a
-                        [Dropdown.Item.Props [OnClick (fun _ -> model.Sheet.ChangeGate sheetDispatch (ComponentId comp.Id) Xor nInp)]]
-                        [str "Xor"]
-                    Dropdown.Item.a
-                        [Dropdown.Item.Props [OnClick (fun _ -> model.Sheet.ChangeGate sheetDispatch (ComponentId comp.Id) Nand nInp)]]
-                        [str "Nand"]
-                    Dropdown.Item.a
-                        [Dropdown.Item.Props [OnClick (fun _ -> model.Sheet.ChangeGate sheetDispatch (ComponentId comp.Id) Nor nInp)]]
-                        [str "Nor"]
-                    Dropdown.Item.a
-                        [Dropdown.Item.Props [OnClick (fun _ -> model.Sheet.ChangeGate sheetDispatch (ComponentId comp.Id) Xnor nInp)]]
-                        [str "Xnor"]
-                ]
-            ]
-        ]
-
-        intFormField title "60px" nInp 2 (
-            fun newInpNum ->
-                if newInpNum < 2 || newInpNum > Constants.maxGateInputs then
-                    let props = errorPropsNotification <| sprintf "Must have between %d and %d inputs" 2 Constants.maxGateInputs
-                    dispatch <| SetPropertiesNotification props
-                else
-                    model.Sheet.ChangeGate sheetDispatch (ComponentId comp.Id) oldType newInpNum
->>>>>>> 2d4e7766
         )
     ]
     
