--- conflicted
+++ resolved
@@ -222,13 +222,6 @@
          | And _ | Or _| Xor _ | Nand _ | Nor _ | Xnor _ -> IsBinaryGate
          | _ -> NotBinaryGate
 
-<<<<<<< HEAD
-    // let numOfGateInputs (ct: ComponentType) =
-    //     match ct with
-    //     | And (Some n) | Or (Some n)| Xor (Some n) | Nand (Some n) 
-    //     | Nor (Some n)| Xnor (Some n) -> n
-    //     | _ -> 2
-=======
     /// returns Some num of inputs for a "binary " n input gate, or None for anything else
     let (|NumBinaryGateInputs|_|) cType =
         match cType with
@@ -248,7 +241,6 @@
         | Xnor _ -> Xnor (Some n)
         | _ -> cType
         
->>>>>>> 7dbb5331
 
     /// get memory component type constructor
     /// NB only works with new-style memory components
