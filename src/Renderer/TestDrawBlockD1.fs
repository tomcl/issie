module TestDrawBlockD1
open GenerateData
open Elmish

(******************************************************************************************
   This submodule contains a set of functions that enable random data generation
   for property-based testing of Draw Block wire routing functions.
   basic idea.
   1. Generate, in various ways, random circuit layouts
   2. For each layout apply smartautoroute to regenerate all wires
   3. Apply check functions to see if the resulting wire routing obeys "good layout" rules.
   4. Output any layouts with anomalous wire routing
*******************************************************************************************)

open TestDrawBlock
open TestLib
open TestDrawBlock.HLPTick3
open TestDrawBlock.HLPTick3.Asserts
open TestDrawBlock.HLPTick3.Builder
open TestDrawBlock.HLPTick3.Tests

open EEExtensions
open Optics
open Optics.Operators
open DrawHelpers
open Helpers
open CommonTypes
open ModelType
open DrawModelType
open Sheet.SheetInterface
open GenerateData
open SheetBeautifyHelpers
open SheetBeautifyHelpers.SegmentHelpers
open BlockHelpers

open SheetBeautifyD1

//------------------------------------------------------------------------------------------------------------------------//
//------------------------------functions to build issue schematics programmatically--------------------------------------//
//------------------------------------------------------------------------------------------------------------------------//

module Builder =
    // ac2021: Figure A4
    /// custom component for testing with more ports
    let mainCC: ComponentType =
        Custom {
                    Name = "MAIN";
                    InputLabels = [("A", 1); ("B", 1); ("S2", 1); ("S3", 1)];
                    OutputLabels = [("E", 1); ("F", 1); ("G", 1)];
                    Form = None
                    Description = None
               }

    // ac2021: reduced ports allows for testing of alignment when ports line up but different
    /// custom component for testing with fewer ports
    let smallMainCC: ComponentType =
        Custom {
                    Name = "MAIN";
                    InputLabels = [("A", 1); ("B", 1)];
                    OutputLabels = [("E", 1); ("F", 1)];
                    Form = Some ProtectedTopLevel
                    Description = None
               }
    
    // ac2021: Intro Lecture Shape
    let ctrlPathCC: ComponentType =
        Custom {
                    Name = "CONTROLPATH";
                    InputLabels = [("CPEN", 1); ("ND", 1); ("ZD", 1); ("CD", 1); ("VD", 1); ("MEMDATA", 16); ("RA", 16); ("IMMEXT", 16)];
                    OutputLabels = [("FLAGC", 1); ("INS", 16); ("RETADDR", 16); ("MEMADDR", 16)];
                    Form = Some ProtectedTopLevel
                    Description = None
               }

    // ac2021: Intro Lecture Shape
    let dataPathCC: ComponentType =
        Custom {
                    Name = "DATAPATH";
                    InputLabels = [("PCIN", 16); ("INS", 16); ("FLAGCIN", 1); ("DPEN", 1); ("MEMDOUT", 16)];
                    OutputLabels = [("FLAGN", 1); ("FLAGZ", 1); ("FLAGC", 1); ("FLAGV", 1); ("IMMEXT", 16); ("RAOUT", 16); ("MEMADDR", 16); ("MEMDIN", 16); ("MEMWEN", 1)];
                    Form = Some ProtectedTopLevel
                    Description = None
               }

    let exampleMem n =
        {
            Init = FromData
            AddressWidth = n
            WordWidth = n
            Data = Map [(0,0)]
        }

    let exampleAROM = 
        AsyncROM1 (exampleMem 16)

    let exampleARAM = 
        AsyncRAM1 (exampleMem 16)

    /// Count how many segments connected to sym
    let segsConnectedToSym (sheet: SheetT.Model) (sym: SymbolT.Symbol) =
        let countVisSegsInWire (wire: BusWireT.Wire) =
            visibleSegments wire.WId sheet
            |> List.length

        let symPortIds = 
            sym.PortMaps.Order
            |> mapValues
            |> Array.toList
            |> List.concat
        
        sheet.Wire.Wires
        |> Map.filter (fun _ wire -> List.contains (string wire.InputPort) symPortIds || List.contains (string wire.OutputPort) symPortIds)
        |> Map.toList
        |> List.map (fun (_, wire) -> wire)
        |> List.map countVisSegsInWire
        |> List.sum

    /// Returns symbol matching label.
    /// Fails if label doesn't exists
    let getSymFromLbl symLabel (model:SheetT.Model) =
        let symbolMap = model.Wire.Symbol.Symbols
        let componentID = Map.findKey (fun _ (sym: SymbolT.Symbol) -> sym.Component.Label = symLabel) symbolMap
        symbolMap[componentID]

    let scaleSym (lbl: string) (scale: XYPos) (sheet: SheetT.Model) : Result<SheetT.Model, string> =
        let sym = getSymFromLbl lbl sheet
        let dims = getCustomCompDims sym
        let newDims = {X = dims.X * scale.X; Y = dims.Y * scale.Y}
    
        sheet
        |> Optic.map (SheetT.symbolOf_ sym.Id) (putCustomCompDims newDims)
        |> Ok

    let getPortIdFromName lbl portType (sheet: SheetT.Model) portNum =
        let syms = sheet.Wire.Symbol.Symbols
        portOf lbl portNum
        |> getPortId syms portType
        |> function
              | Ok result -> result
              | _ -> failwithf "Invalid portNum. PortId not found"


    /// Changes the port order of a symbol based on its label
    let orderSymPorts (symLbl: string) edge orderIn orderOut (sheet: SheetT.Model) : Result<SheetT.Model, string> =
        let sym = getSymFromLbl symLbl sheet
        let portIds = 
            List.map (getPortIdFromName symLbl PortType.Input sheet) orderIn
            @ List.map (getPortIdFromName symLbl PortType.Output sheet) orderOut

        // Edit PortMap's Order & Orientation 
        let editSym =
            List.fold (putPortOrientation edge) sym portIds
            |> putPortOrder edge portIds
        Optic.set (SheetT.symbolOf_ sym.Id) editSym sheet
        |> Ok


        



    //--------------------------------------------------------------------------------------------------//
    //----------------------------------------DEV-------------------------------------------------------//
    //--------------------------------------------------------------------------------------------------//

    let printId x =
        printfn "%A" x
        x
    
    /// Print info needed for reverse circuit generation from sheet.
    /// Intended for displaying circuit within curried circuit definition
    let printSym (sym: SymbolT.Symbol) (sheet: SheetT.Model) =
        printfn "Input ports: %A" sym.Component.InputPorts
        printfn "Output ports: %A" sym.Component.OutputPorts
        printfn "Pos: %A" sym.Pos
        match sym.Component.Type with
        | Custom c -> 
            printfn "Custom compType: %s" c.Name
            let dims = getCustomCompDims sym
            printfn "Dims: %fx%f" dims.X dims.Y
        | _ -> 
            printfn "compType: %A" sym.Component.Type
            printfn "Dims: %fx%f" sym.Component.H sym.Component.W

    /// Prints symbol in circuit.
    /// Curried so it can be placed within a circuit definition.
    /// TODO: currently prints for all generator values, resulting in verbose output
    let printSymFromLbl lbl sheet =
        let sym = getSymFromLbl lbl sheet
        printfn "Symbol: %s" lbl
        printSym sym sheet
        Ok sheet


//--------------------------------------------------------------------------------------------------//
//----------------------------------------Example Test Circuits using Gen<'a> samples---------------//
//--------------------------------------------------------------------------------------------------//

module Circuit =
    open Builder

    /// Options used to create generators
    type randomOptions =
        {
            min: float
            step: float
            max: float
        }

    /// small offsets in X&Y axis
    let offset randOpts =
        randomFloat randOpts.min randOpts.step randOpts.max

    let randXY randOpts =
        (offset randOpts, offset randOpts)
        ||> product (fun x y -> {X=x; Y=y})
        |> toArray
        |> shuffleA
        |> fromArray

    let DimsAndOffsetXY scaleRandOpts offRandOpts =
        (randXY scaleRandOpts, randXY offRandOpts)
        ||> product (fun s xy -> (s, xy))
        |> toArray
        |> shuffleA
        |> fromArray
    
    let flip =
        [|SymbolT.FlipType.FlipHorizontal; SymbolT.FlipType.FlipVertical|]
        |> fromArray

    let rotation =
        [|Rotation.Degree0; Rotation.Degree180; Rotation.Degree270; Rotation.Degree90|]
        |> fromArray


    //--------------------------------------------------------------------------------------------------//
    //----------------------------------------Sheet Building Functions----------------------------------//
    //--------------------------------------------------------------------------------------------------//

    /// Returns the position in respect to the centre of the sheet
    let pos x y = 
        middleOfSheet + {X= x; Y= y}

    /// Adds symbol to curried model.
    /// x,y are relative to the sheet middle
    let addSym lbl compType x y =
        Result.bind (placeSymbol lbl compType (pos x y))

    /// Adds wire to curried model.
    let addWire (lbl1, num1) (lbl2, num2) =
        Result.bind (placeWire (portOf lbl1 num1) (portOf lbl2 num2))

    /// Edit dimensions of symbol in curried model
    let scaleSymInSheet lbl scale =
        Result.bind (scaleSym lbl scale)


    let orderSymPortsInSheet
        lbl
        leftIn leftOut
        bottomIn bottomOut
        rightIn rightOut
        topIn topOut 
        sheet =
        Result.bind (orderSymPorts lbl Left leftIn leftOut) sheet
        |> Result.bind (orderSymPorts lbl Bottom bottomIn bottomOut)
        |> Result.bind (orderSymPorts lbl Right rightIn rightOut)
        |> Result.bind (orderSymPorts lbl Top topIn topOut)

    // ac2021: Figure A1 circuit
    /// circuit to test alignment with multiple cascading connections
    /// 2x MUX2
    /// 4x inputs
    /// 1x output
    let makeA1Circuit _ =
        initSheetModel
        |> placeSymbol "A" (Input1 (1, None)) middleOfSheet
        |> addSym "B" (Input1 (1, None)) 0 200
        |> addSym "S2" (Input1 (1, None)) 100 300
        |> addSym "S1" (Input1 (1, None)) 400 400
        |> addSym "MUX1" Mux2 400 100
        |> addSym "MUX2" Mux2 800 200
        |> addSym "C" (Output 1) 1200 200
        |> addWire ("A", 0) ("MUX1", 0)
        |> addWire ("B", 0) ("MUX1", 1)
        |> addWire ("MUX1", 0) ("MUX2", 0)
        |> addWire ("MUX2", 0) ("C", 0)
        |> addWire ("S2", 0) ("MUX2", 2)
        |> addWire ("S1", 0) ("MUX1", 2)
        |> addWire ("S1", 0) ("MUX2", 1)
        |> getOkOrFail


    // ac2021: Figure A2 circuit
    //    |    _____
    //    |___|
    //        |
    //        |
    // TODO: Explore circuit like this? (will probably be generated elsewhere)


    // ac2021: Figure A3 circuit
    /// circuit to test alignment with multiple cascading connections
    /// 2x MUX2
    /// 4x inputs
    /// 1x MUX output
    let makeA3Circuit _ =
        initSheetModel
        |> placeSymbol "A" (Input1 (1, None)) middleOfSheet
        |> addSym "B" (Input1 (1, None)) 0 200
        |> addSym "S2" (Input1 (1, None)) 100 300
        |> addSym "S1" (Input1 (1, None)) 400 400
        |> addSym "MUX1" Mux2 400 100
        |> addSym "MUX2" Mux2 800 200
        |> addSym "MUX3" Mux2 1200 200
        |> addWire ("A", 0) ("MUX1", 0)
        |> addWire ("B", 0) ("MUX1", 1)
        |> addWire ("S2", 0) ("MUX2", 2)
        |> addWire ("S1", 0) ("MUX1", 2)
        |> addWire ("S1", 0) ("MUX2", 1)
        |> addWire ("S1", 0) ("MUX3", 1)
        |> addWire ("MUX1", 0) ("MUX2", 0)
        |> addWire ("MUX2", 0) ("MUX3", 0)
        |> getOkOrFail

    // ac2021: Figure A4 circuit
    /// circuit to test alignment between two custom components
    /// 1x mainCC at [middle of sheet]
    /// 1x mainCC at [middle + 160 ± random offset]
    let makeA4Circuit (offsetXY: XYPos) =
        initSheetModel
        |> placeSymbol "MAIN1" mainCC middleOfSheet
        |> addSym "MAIN2" mainCC (160.+offsetXY.X) (0.+offsetXY.Y)
        |> addWire ("MAIN1", 0) ("MAIN2", 0)
        |> addWire ("MAIN1", 1) ("MAIN2", 1)
        |> addWire ("MAIN1", 2) ("MAIN2", 2)
        |> getOkOrFail


    // ac2021: Figure A5 circuit
    /// circuit to test alignment between two custom components
    /// 1x mainCC at [middle of sheet]
    /// 1x mainCC at [middle + 160] with random scaling
    let makeA5Circuit (scale: XYPos) =
        initSheetModel
        |> placeSymbol "MAIN1" mainCC middleOfSheet
        |> addSym "MAIN2" mainCC 160. 0.
        |> scaleSymInSheet "MAIN2" scale
        |> addWire ("MAIN1", 0) ("MAIN2", 0)
        |> addWire ("MAIN1", 1) ("MAIN2", 1)
        |> addWire ("MAIN1", 2) ("MAIN2", 2)
        |> getOkOrFail

    /// Flipped two same custom components
    let makeFlippedA4Circuit (offsetXY: XYPos) =
        initSheetModel
        |> placeSymbol "MAIN1" mainCC middleOfSheet
        |> addSym "MAIN2" mainCC (160.+offsetXY.X) (0.+offsetXY.Y)
        // |> Result.bind (Ok << flipSymbol "MAIN2" flip)
        |> Result.bind (Ok << rotateSymbol "MAIN1" Rotation.Degree270)
        |> Result.bind (Ok << rotateSymbol "MAIN2" Rotation.Degree270)
        |> addWire ("MAIN1", 0) ("MAIN2", 0)
        |> addWire ("MAIN1", 1) ("MAIN2", 1)
        |> addWire ("MAIN1", 2) ("MAIN2", 2)
        |> getOkOrFail

    // ac2021: Intro lecture circuit for sheetAlignScale
    let makeLargeCircuit _ =
        initSheetModel
        |> placeSymbol "CONTROLPATH" ctrlPathCC middleOfSheet
        |> addSym "DATAPATH" dataPathCC 0 400
        |> addSym "DATAMEM" exampleARAM 450 400
        |> addSym "CODEMEM" exampleAROM 450 0
        |> addSym "C1" (Input1 (1, None)) -450 -20
        |> addSym "C2" (Input1 (1, None)) -450 400
        |> orderSymPortsInSheet "CONTROLPATH"
                                [0] [0;1;2]
                                [1;2;3;4] []
                                [5;6;7] [3]
                                [] []
        |> orderSymPortsInSheet "DATAPATH"
                            [0;1;2;3] []
                            [] []
                            [4] [8;7;6;5;4]
                            [] [3;2;1;0]
        |> addWire ("C1", 0) ("CONTROLPATH", 0)
        |> addWire ("C2", 0) ("DATAPATH", 3)
        |> addWire ("CONTROLPATH", 0) ("DATAPATH", 2)
        |> addWire ("CONTROLPATH", 1) ("DATAPATH", 1)
        |> addWire ("CONTROLPATH", 2) ("DATAPATH", 0)
        |> addWire ("CONTROLPATH", 3) ("CODEMEM", 0)
        |> addWire ("CODEMEM", 0) ("CONTROLPATH", 5)
        |> addWire ("DATAPATH", 0) ("CONTROLPATH", 1)
        |> addWire ("DATAPATH", 1) ("CONTROLPATH", 2)
        |> addWire ("DATAPATH", 2) ("CONTROLPATH", 3)
        |> addWire ("DATAPATH", 3) ("CONTROLPATH", 4)
        |> addWire ("DATAPATH", 4) ("CONTROLPATH", 7)
        |> addWire ("DATAPATH", 5) ("CONTROLPATH", 6)
        |> addWire ("DATAPATH", 6) ("DATAMEM", 0)
        |> addWire ("DATAPATH", 7) ("DATAMEM", 1)
        |> addWire ("DATAPATH", 8) ("DATAMEM", 2)
        |> addWire ("DATAMEM", 0) ("DATAPATH", 4)
        |> getOkOrFail

    let makeMultipleOutputs _ =
        initSheetModel
        |> placeSymbol "IN1" (Input1 (1, None)) middleOfSheet
        |> addSym "OUT1" (Output 1) 200 -400
        |> addSym "OUT2" (Output 1) 200 0
        |> addSym "OUT3" (Output 1) 200 400
        |> addSym "CONTROLPATH" ctrlPathCC 300 100
        |> orderSymPortsInSheet "CONTROLPATH"
                                [0;1;2;3;4;5;6;7] [0;1;2;3]
                                [] []
                                [] []
                                [] []
        |> addWire ("IN1", 0) ("OUT1", 0)
        |> addWire ("IN1", 0) ("OUT2", 0)
        |> addWire ("IN1", 0) ("OUT3", 0)
        |> addWire ("IN1", 0) ("CONTROLPATH", 0)
        |> addWire ("IN1", 0) ("CONTROLPATH", 1)
        |> addWire ("IN1", 0) ("CONTROLPATH", 2)
        |> addWire ("IN1", 0) ("CONTROLPATH", 3)
        |> addWire ("IN1", 0) ("CONTROLPATH", 4)
        |> addWire ("IN1", 0) ("CONTROLPATH", 5)
        |> addWire ("IN1", 0) ("CONTROLPATH", 6)
        |> addWire ("IN1", 0) ("CONTROLPATH", 7)
        |> getOkOrFail




//------------------------------------------------------------------------------------------------//
//-------------------------Example assertions used to test sheets---------------------------------//
//------------------------------------------------------------------------------------------------//


module Asserts =

    (* Each assertion function from this module has as inputs the sample number of the current test and the corresponding schematic sheet.
        It returns a boolean indicating (true) that the test passes or 9false) that the test fails. The sample numbr is included to make it
        easy to document tests and so that any specific sampel schematic can easily be displayed using failOnSampleNumber. *)

    // ac2021: May not be true as complexity increases, but still could be a useful helper
    /// Fail when there are greater than 4 right angles in a singular wire.
    /// This should be the ideal maximum number of corners in all cases.
    let failOn5WireTurns (sample: int) (sheet: SheetT.Model) =
        let wIds = 
            sheet.Wire.Wires
            |> mapKeys
            |> Array.toList

        let turnsInWire (wId: ConnectionId) =
            visibleSegments wId sheet
            |> List.length
            |> (fun n -> n - 1)

        wIds
        |> List.map turnsInWire
        |> List.tryFind (fun n -> n > 4)
        |> Option.bind (fun _ -> Some $"More wire turns than necessary in sample {sample}")


    // For each pair of nets
    // For each pair of wires from either net
    // count how many crosses
    /// Fail when a wire crosses another wire twice (worst case 1 cross is needed for desired routing)
    let failOnWiresCrossTwice (sample: int) (sheet: SheetT.Model) =
        let wires = 
            sheet.Wire.Wires
            |> mapValues
            |> Array.toList

        let nets = 
            BlockHelpers.partitionWiresIntoNets sheet.Wire
            |> List.map snd
            |> List.map (List.map (fun (_,wire) -> wire))
            |> List.mapi (fun n box -> n,box)

        /// Finds if there are more than 2 or more crosses between each wire in the net
        let crossesBtwnNetsTwice ((net1: BusWireT.Wire list), (net2: BusWireT.Wire list)) : bool =
            failwithf "Not implemented"

        List.allPairs nets nets // pairs of nets
        |> List.filter (fun ((n1,_), (n2,_)) -> n1 <> n2)
        |> List.map (fun ((_,lst1), (_,lst2)) -> (lst1, lst2))
        |> List.tryFind crossesBtwnNetsTwice
        |> function 
            | Some _ -> Some $"Symbol outline intersects another symbol outline in Sample {sample}"
            | None -> None

    /// Combine multiple checks into one for a circuit.
    /// Returns the first error message found.
    let combineSheetChecker (check1: int ->SheetT.Model->option<string>) (check2: int ->SheetT.Model->option<string>) sample sheet =
        check1 sample sheet
        |> Option.orElse (check2 sample sheet)




//---------------------------------------------------------------------------------------//
//-----------------------------Evaluation------------------------------------------------//
//---------------------------------------------------------------------------------------//
// Evaluation of the circuit will be calulated after the sheetChecker is run successfully. 
// Each evaluation metric returns score between [0, 1].
// The larger the score, the more 'beautiful' the beautified sheet is 
// relative to ideal beautification.

module Evaluations =

    /// Calculates the proportion of wire bends compared to the ideal solution.
    /// Same as evaluating the number of visual segments
    let wireBendProp (sheet: SheetT.Model) =
        let wires = mapValues sheet.Wire.Wires
        let symMap = sheet.Wire.Symbol

        // Ideal min turn with no position constraints
        let wireMinTurns (wire: BusWireT.Wire) =
            let inpEdge = getInputPortOrientation symMap wire.InputPort
            let outEdge = getOutputPortOrientation symMap wire.OutputPort
            match inpEdge, outEdge with
            | edge1, edge2 when edge1 = edge2 -> 2
            | Left, Right | Right, Left | Top, Bottom | Bottom, Top -> 0
            | _ -> 1

        let rightAngs = numOfVisRightAngles sheet
        let idealRightAngs =
            wires
            |> Array.map wireMinTurns
            |> Array.sum

        match rightAngs with
        | 0 -> 1.
        | _ -> float idealRightAngs / float rightAngs

    /// Evaluates symbol alignment with all other symbols
    let symCentreAlignmentProp (sheet: SheetT.Model) : float =
        let syms = mapValues sheet.Wire.Symbol.Symbols
        let n = Array.length syms
        
        /// Scores how close two points are
        let calcAlignPoint (pointA: float) (pointB: float) : float =
            let diff = abs (pointA - pointB)
            match diff with
            | diff when diff < 1. -> 1.
            | _ -> 1. / diff

        /// Scores how aligned two symbols are
        let calcAlignSym (symA: SymbolT.Symbol) (symB: SymbolT.Symbol) : float = 
            let ctrA = symA.CentrePos
            let ctrB = symB.CentrePos
            calcAlignPoint ctrA.X ctrB.X + calcAlignPoint ctrA.Y ctrB.Y

        Array.allPairs syms syms
        |> Array.sumBy (function | (symA,symB) when symA.Id <= symB.Id -> calcAlignSym symA symB
                                 | _ -> 0.)
        |> (fun x -> x / (float (n * n))) // Scales to lots of symbols

    /// Evaluates wire squashing between symbols
    let wireSquashProp (sheet: SheetT.Model) =
        failwithf "Not implemented"
        // getWiresInBox

    /// Evaluates length of wires compared to ideal minimum
    let wireLengthProp (sheet: SheetT.Model) =    
        let idealWireLen wire =
            BusWireRoute.getWireVertices
        failwithf "Not implemented"

    type ConfigD1 =
        {
            wireBendWeight: float
            wireCrossWeight: float // numOfWireRightAngleCrossings
            wireSquashWeight: float
            wireLengthWeight: float // calcVisWireLength
            failPenalty: float // -1
        }

    let combEval evalA weightA evalB weightB (sheet: SheetT.Model) =
        weightA * (evalA sheet) + weightB * (evalB sheet)

    /// Combines all evaluations into one score
    let evaluateD1 (c: ConfigD1) (sheet: SheetT.Model) : float =
        c.wireBendWeight * (wireBendProp sheet)
        |> (+) (c.wireCrossWeight * (float (numOfWireRightAngleCrossings sheet)))
        |> (+) (c.wireSquashWeight * (float (wireSquashProp sheet)))
        |> (+) (c.wireSquashWeight * (float (wireSquashProp sheet)))






//---------------------------------------------------------------------------------------//
//-----------------------------Demo tests on Draw Block code-----------------------------//
//---------------------------------------------------------------------------------------//

module Tests =
    open Asserts
    open Circuit
    open Evaluations

    let genA1 = randXY {min=(-30); step=3; max=30}
    let testA1 testNum firstSample showTargetSheet dispatch =
        runTestOnSheets
            "Figure A1 circuit from hlp2024 brief"
            firstSample
            genA1
            showTargetSheet
            None
            makeA1Circuit
            (AssertFunc failOnAllTests)
            Evaluations.nullEvaluator
            dispatch
        |> recordPositionInTest testNum showTargetSheet dispatch

    let genA3 = randXY {min=(-30); step=3; max=30}
    let testA3 testNum firstSample showTargetSheet dispatch =
        runTestOnSheets
            "Figure A3 circuit from hlp2024 brief"
            firstSample
<<<<<<< HEAD
            (randXY {min=(-30); step=3; max=30})
=======
            genA3
            showTargetSheet
>>>>>>> b37ab1e3
            (Some sheetAlignScale)
            makeA3Circuit
            (AssertFunc failOnAllTests)
            Evaluations.nullEvaluator
            dispatch
        |> recordPositionInTest testNum showTargetSheet dispatch

    let genA4 = randXY {min=(-50); step=5; max=100}
    let testA4 testNum firstSample showTargetSheet dispatch =
        runTestOnSheets
            "two custom components with random offset"
            firstSample
<<<<<<< HEAD
            (randXY {min=(-50); step=5; max=50})
=======
            genA4
            showTargetSheet
>>>>>>> b37ab1e3
            (Some sheetAlignScale)
            makeA4Circuit
            (AssertFunc failOnAllTests)
            Evaluations.nullEvaluator
            dispatch
        |> recordPositionInTest testNum showTargetSheet dispatch

    let genA4Flip = randXY {min=(-200); step=5; max=(-100)}
    let testA4Flip testNum firstSample showTargetSheet dispatch =
        runTestOnSheets
            "two custom components with random scaling"
            firstSample
<<<<<<< HEAD
            (randXY {min=(0.5); step=0.5; max=3})
=======
            genA4Flip
            showTargetSheet
            (Some sheetAlignScale)
            makeFlippedA4Circuit
            (AssertFunc failOnAllTests)
            Evaluations.nullEvaluator
            dispatch
        |> recordPositionInTest testNum showTargetSheet dispatch


    let genA5 = randXY {min=(0.5); step=0.5; max=3}
    let testA5 testNum firstSample showTargetSheet dispatch =
        runTestOnSheets
            "two custom components with random scaling"
            firstSample
            genA5
            showTargetSheet
>>>>>>> b37ab1e3
            (Some sheetAlignScale)
            makeA5Circuit
            (AssertFunc failOnAllTests)
            Evaluations.nullEvaluator
            dispatch
        |> recordPositionInTest testNum showTargetSheet dispatch

    let genLC = randXY {min=(0.5); step=0.5; max=1}
    let testLargeCircuit testNum firstSample showTargetSheet dispatch =
        runTestOnSheets
            "Large circuit"
            firstSample
            genLC
            showTargetSheet
            (Some sheetAlignScale)
            makeLargeCircuit
            (AssertFunc failOnAllTests)
            Evaluations.nullEvaluator
            dispatch
        |> recordPositionInTest testNum showTargetSheet dispatch

    let genLCComp = randXY {min=(0.5); step=0.5; max=1}
    let testLargeCompareD1 testNum firstSample showTargetSheet dispatch =
        runTestOnSheets
            "Large circuit"
            firstSample
            genLCComp
            showTargetSheet
            (Some sheetAlignScale)
            makeLargeCircuit
            TargetFuncWorse
            { 
                EvalFunc = wireBendProp
                Penalty = -1
            }
            dispatch
        |> recordPositionInTest testNum showTargetSheet dispatch

    let genMultOut = randXY {min=(0.5); step=0.5; max=1}
    let testMultiOutputs testNum firstSample showTargetSheet dispatch =
        runTestOnSheets
            "Multi outputs"
            firstSample
            genMultOut
            showTargetSheet
            (Some sheetAlignScale)
            makeMultipleOutputs
            (AssertFunc failOnAllTests)
            Evaluations.nullEvaluator
            dispatch
        |> recordPositionInTest testNum showTargetSheet dispatch
    




    /// List of tests available which can be run ftom Issie File Menu.
    /// The first 9 tests can also be run via Ctrl-n accelerator keys as shown on menu
    let testsToRunFromSheetMenu : (string * (int -> int -> bool -> Dispatch<Msg> -> Unit)) list =
        // Change names and test functions as required
        // delete unused tests from list
        [
            "Position", testA4
            "Scale", testA5
            "Rotation", testA4Flip
            "MUX",   testA3
            "Large", testLargeCircuit 
            "compareOnLarge", testLargeCompareD1
            "multiOutputs", testMultiOutputs
            "Toggle Beautify", fun _ _ _ _ -> printf "Beautify Toggled"
            "Next Test Error", fun _ _ _ _ -> printf "Next Error:" // Go to the nexterror in a test
        ]

    /// Display the next error in a previously started test
    let nextError (testName, testFunc) firstSampleToTest showTargetSheet dispatch =
        let testNum =
            testsToRunFromSheetMenu
            |> List.tryFindIndex (fun (name,_) -> name = testName)
            |> Option.defaultValue 0
        testFunc testNum firstSampleToTest showTargetSheet dispatch

    /// common function to execute any test.
    /// testIndex: index of test in testsToRunFromSheetMenu
    let testMenuFunc (testIndex: int) (dispatch: Dispatch<Msg>) (model: Model) =
        let name,func = testsToRunFromSheetMenu[testIndex] 
        printf "%s" name
        match name, model.DrawBlockTestState with
        | "Next Test Error", Some state ->
            nextError testsToRunFromSheetMenu[state.LastTestNumber] (state.LastTestSampleIndex+1) (state.TargetFunctionApplied) dispatch
        | "Next Test Error", None ->
            printf "Test Finished"
            ()
        | "Toggle Beautify", Some state -> 
            nextError testsToRunFromSheetMenu[state.LastTestNumber] (state.LastTestSampleIndex) (not state.TargetFunctionApplied) dispatch
        | "Toggle Beautify", None ->
            printf "No test started"
            ()
        | _ ->
            func testIndex 0 true dispatch<|MERGE_RESOLUTION|>--- conflicted
+++ resolved
@@ -620,12 +620,8 @@
         runTestOnSheets
             "Figure A3 circuit from hlp2024 brief"
             firstSample
-<<<<<<< HEAD
-            (randXY {min=(-30); step=3; max=30})
-=======
             genA3
             showTargetSheet
->>>>>>> b37ab1e3
             (Some sheetAlignScale)
             makeA3Circuit
             (AssertFunc failOnAllTests)
@@ -638,12 +634,8 @@
         runTestOnSheets
             "two custom components with random offset"
             firstSample
-<<<<<<< HEAD
-            (randXY {min=(-50); step=5; max=50})
-=======
             genA4
             showTargetSheet
->>>>>>> b37ab1e3
             (Some sheetAlignScale)
             makeA4Circuit
             (AssertFunc failOnAllTests)
@@ -656,9 +648,6 @@
         runTestOnSheets
             "two custom components with random scaling"
             firstSample
-<<<<<<< HEAD
-            (randXY {min=(0.5); step=0.5; max=3})
-=======
             genA4Flip
             showTargetSheet
             (Some sheetAlignScale)
@@ -676,7 +665,6 @@
             firstSample
             genA5
             showTargetSheet
->>>>>>> b37ab1e3
             (Some sheetAlignScale)
             makeA5Circuit
             (AssertFunc failOnAllTests)
