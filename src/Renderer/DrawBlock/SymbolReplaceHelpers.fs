﻿module SymbolReplaceHelpers


open CommonTypes
open DrawModelType.SymbolT
open Symbol
open Optics
open Optic
open Operators




/// Helper function to change the number of bits expected in a port of each component type.
let changeNumberOfBitsf (symModel:Model) (compId:ComponentId) (newBits : int) =
    let symbol = Map.find compId symModel.Symbols

    let newcompotype = 
        match symbol.Component.Type with
        | Input _ -> failwithf "Legacy Input component types should never occur"
        | Input1 (_, defaultVal) -> Input1 (newBits, defaultVal)
        | Output _ -> Output newBits
        | Viewer _ -> Viewer newBits
        | NbitsAdder _ -> NbitsAdder newBits
        | NbitsAdderNoCin _ -> NbitsAdderNoCin newBits
        | NbitsAdderNoCinCout _ -> NbitsAdderNoCinCout newBits
        | NbitsAdderNoCout _ -> NbitsAdderNoCinCout newBits
        | NbitsXor(_, typ) -> NbitsXor(newBits,typ)
        | NbitsAnd _ -> NbitsAnd newBits
        | NbitsOr _ -> NbitsOr newBits
        | NbitsNot _ -> NbitsNot newBits
        | NbitSpreader _ -> NbitSpreader newBits 
        | Register _ -> Register newBits
        | RegisterE _ -> RegisterE newBits
        | Counter _ -> Counter newBits
        | CounterNoEnable _ -> CounterNoEnable newBits
        | CounterNoLoad _ -> CounterNoLoad newBits
        | CounterNoEnableLoad _ -> CounterNoEnableLoad newBits
        | SplitWire _ -> SplitWire newBits
        | BusSelection (_,b) -> BusSelection (newBits,b)
        | BusCompare (_,b) -> BusCompare (newBits,b)
        | BusCompare1 (_,v,t) -> BusCompare1 (newBits,v,t) 
        | Constant1 (_,b,txt) -> Constant1 (newBits,b,txt)
        | c -> c
        
    set (component_ >-> type_) newcompotype symbol


/// Helper function to change the number of bits expected in the LSB port of BusSelection and BusCompare
let changeLsbf (symModel:Model) (compId:ComponentId) (newLsb:int64) =
    let symbol = Map.find compId symModel.Symbols

    let newcompotype = 
        match symbol.Component.Type with
        | BusSelection (w, _) -> BusSelection (w, int32(newLsb))
        | BusCompare (w, _) -> BusCompare (w, uint32(newLsb))
        | Constant1(w, _,txt) -> Constant1 (w, newLsb,txt)
        | _ -> failwithf "this shouldnt happen, incorrect call of message changeLsb"

    set (component_ >-> type_) newcompotype symbol

/// This function should be called for Input1 components only. Sets the default
/// value to be used in simulations for an Input1 component if it is not driven.
let changeInputValue (symModel: Model) (compId: ComponentId) (newVal: int) =
    let symbol = Map.find compId symModel.Symbols
    let width =
        match symbol.Component.Type with
        | Input1 (width, _) -> width
        | _ -> failwithf "changeInputValue should only be called for Input components"

    set (component_ >-> type_) (Input1 (width, Some newVal)) symbol

/// Updates the value of a constant1 component and returns the updated symbol
let changeConstantf (symModel:Model) (compId:ComponentId) (constantVal:int64) (constantText: string) =
    let symbol = Map.find compId symModel.Symbols
    let newcompotype = 
        match symbol.Component.Type with
        | Constant1 (w, _, _) -> Constant1 (w, constantVal,constantText)
        | _ -> failwithf "this shouldnt happen, incorrect call of message changeLsb"
    
    set (component_ >-> type_) newcompotype symbol

/// Updates the value of a busCompare1 component and returns the updated symbol
let changeBusComparef (symModel:Model) (compId:ComponentId) (constantVal:uint32) (constantText: string) =
    let symbol = Map.find compId symModel.Symbols
    let newcompotype = 
        match symbol.Component.Type with
        | BusCompare1 (w, _, _) -> BusCompare1 (w, constantVal,constantText)
        | _ -> failwithf "this shouldnt happen, incorrect call of message changeLsb"
    
    set (component_ >-> type_) newcompotype symbol

let changeReversedInputs (symModel: Model) (compId: ComponentId) =
    let symbol = Map.find compId symModel.Symbols
    let newValue =
        match symbol.ReversedInputPorts with
        |Some false -> Some true
        |Some true -> Some false
        |None -> Some true
    let newSymbolInfo = 
        match symbol.Component.SymbolInfo with
        |Some si -> Some {si with ReversedInputPorts = newValue}
        |None -> None
    let newcompo = {symbol.Component with SymbolInfo = newSymbolInfo }
    {symbol with Component = newcompo; ReversedInputPorts = newValue}


let createNewPort no hostID portType = 
            {
                Id = JSHelpers.uuid ()
                PortNumber = Some no
                PortType = portType
                HostId = hostID
            } 
<<<<<<< HEAD
=======

let changeAdderComponent (symModel: Model) (compId: ComponentId) (oldComp:Component) (newCompType: ComponentType) =
    let oldCompType = oldComp.Type
    let portNoDown (port:Port) =
        let no = port.PortNumber |> Option.get
        {port with PortNumber = Some (no-1)}
    let portNoUp (port:Port) =
        let no = port.PortNumber |> Option.get
        {port with PortNumber = Some (no+1)}
    let changeInputPortList (inputPortList:Port list) =
        inputPortList
        |> List.collect (fun port ->
            match oldCompType,newCompType with
            |NbitsAdder _,NbitsAdderNoCin _ 
            |NbitsAdderNoCout _, NbitsAdderNoCinCout _-> 
                match port.PortNumber with
                |Some 0 -> []
                |_ -> [portNoDown port]
            |NbitsAdderNoCin _ , NbitsAdder _ 
            |NbitsAdderNoCinCout _ , NbitsAdderNoCout _ ->
                match port.PortNumber with
                |Some 0 -> [(createNewPort 0 oldComp.Id PortType.Input);portNoUp port]
                |_ -> [portNoUp port]
            |_,_ -> [port] 
        )
>>>>>>> 2d4e7766

let updateSymPortMaps newPortMaps newInputPorts newOutputPorts sym =
    sym
    |> set portMaps_ newPortMaps
    |> map component_ (
        set inputPorts_ newInputPorts >>
        set outputPorts_ newOutputPorts
        )

let portNoDown (port:Port) =
    let no = port.PortNumber |> Option.get
    {port with PortNumber = Some (no-1)}
let portNoUp (port:Port) =
    let no = port.PortNumber |> Option.get
    {port with PortNumber = Some (no+1)}

/// add the port specified by its type and number to the given symbol
/// if edgeOpt is None the port will be added on the same edge as the port
/// with the highest number
let addNumberPort (pType: PortType) (pNum: int) (sym: Symbol) (edgeOpt: Edge option) =
    let newPort = (createNewPort pNum sym.Component.Id pType)
    let newInputPorts, newOutputPorts =
        match pType with
        | PortType.Input ->
            sym.Component.InputPorts[..pNum-1] @ [newPort] @ List.map portNoUp sym.Component.InputPorts[pNum..],
            sym.Component.OutputPorts
        | PortType.Output ->
            sym.Component.InputPorts,
            sym.Component.OutputPorts[..pNum-1] @ [newPort] @ List.map portNoUp sym.Component.OutputPorts[pNum..]
    let insertIndex =
        match sym.STransform.flipped with
        | false -> pNum
        | true ->
            match pType with
            | PortType.Input -> sym.Component.InputPorts.Length - 1 - pNum
            | PortType.Output -> sym.Component.OutputPorts.Length - 1 - pNum

    let addToPortMaps (port: Port) (edge: Edge) (sym: Symbol) =
        let order, orientation = sym.PortMaps.Order, sym.PortMaps.Orientation
        let newOrientation = Map.add newPort.Id edge orientation
        let edgeOrder = Map.find edge order
        let newOrder =
            Map.add edge (List.insertAt insertIndex port.Id edgeOrder) order
        {Order = newOrder; Orientation = newOrientation}
    
    let getDefaultEdge pType =
        match pType with
        | PortType.Input -> (List.tryItem (sym.Component.InputPorts.Length-1) sym.Component.InputPorts, Left)
        | PortType.Output -> (List.tryItem (sym.Component.OutputPorts.Length-1) sym.Component.OutputPorts, Right)
        ||> fun portOpt defaultEdge ->
            (Option.map (fun (port: Port) -> port.Id) portOpt, defaultEdge)
        ||> fun idOpt defaultEdge ->
            (Option.map (fun id -> Map.find id sym.PortMaps.Orientation) idOpt, defaultEdge)
        ||> fun edgeOpt defaultEdge ->
            Option.defaultValue defaultEdge edgeOpt
        
    let newPortMaps = addToPortMaps newPort (Option.defaultWith (fun _ -> getDefaultEdge pType) edgeOpt) sym

    updateSymPortMaps newPortMaps newInputPorts newOutputPorts sym

/// remove the port specified by its type and number from the given symbol
let deleteNumberPort (pType: PortType) (pNum: int) (sym: Symbol) =
    let pIdOpt, newInputPorts, newOutputPorts =
        match pType with
        | PortType.Input ->
            sym.Component.InputPorts
            |> List.tryItem pNum
            |> Option.map (fun port -> port.Id),
            sym.Component.InputPorts[..pNum-1] @ List.map portNoDown sym.Component.InputPorts[pNum+1..],
            sym.Component.OutputPorts
        | PortType.Output ->
            sym.Component.OutputPorts
            |> List.tryItem pNum
            |> Option.map (fun port -> port.Id),
            sym.Component.InputPorts,
            sym.Component.OutputPorts[..pNum-1] @ List.map portNoDown sym.Component.OutputPorts[pNum+1..]
    
    let removeFromPortMaps (pId) (sym: Symbol) =
        let order, orientation = sym.PortMaps.Order, sym.PortMaps.Orientation
        let edge = Map.find pId orientation
        let newOrientation = Map.remove pId orientation
        let edgeOrder = Map.find edge order
        let newEdgeOrder =
            edgeOrder
            |> List.filter (fun id -> id <> pId)
        let newOrder = Map.add edge newEdgeOrder order
        {Order = newOrder; Orientation = newOrientation}

        
    let newPortMaps =
        pIdOpt
        |> Option.map (fun id -> removeFromPortMaps id sym)
        |> Option.defaultValue sym.PortMaps
    
    updateSymPortMaps newPortMaps newInputPorts newOutputPorts sym

/// add the ports specified by the type and the list of port numbers
/// if edgeOpt is None they will be added on the same edge as the port
/// with the highest number
let addPorts (pType: PortType) (pNumList: int list) (edgeOpt: Edge option) (sym: Symbol) =
    (sym, pNumList)
    ||> List.fold (fun sym pNum -> addNumberPort pType pNum sym edgeOpt)

/// delete ports specified by the list of port numbers
/// must be in ascending order because otherwise wrong ports will be deleted
let deletePorts (pType: PortType) (pNumList: int list) (sym: Symbol) =
    (sym, List.rev pNumList) // reverse list to avoid deleting wrong elements
    ||> List.fold (fun sym pNum -> deleteNumberPort pType pNum sym)
    

/// add and remove ports to obtain the given number of input and output ports
/// the ports will be added at the highest index, as well as removed from the end
/// of the port list
let varyNumberOfPorts (pType: PortType) (numInPorts: int) (numOutPorts: int) (sym: Symbol) =
    let comp = sym.Component
    
    match comp.InputPorts.Length, comp.OutputPorts.Length, numInPorts, numOutPorts with
    | oldNIn, oldNOut, newNIn, newNOut when (newNIn >= oldNIn && newNOut >= oldNOut) ->
        sym
        |> addPorts PortType.Input [oldNIn..newNIn-1] None
        |> addPorts PortType.Output [oldNOut..newNOut-1] None
    | oldNIn, oldNOut, newNIn, newNOut when (newNIn >= oldNIn && newNOut < oldNOut) ->
        sym
        |> addPorts PortType.Input [oldNIn..newNIn-1] None
        |> deletePorts PortType.Output [newNOut..oldNOut-1]
    | oldNIn, oldNOut, newNIn, newNOut when (newNIn < oldNIn && newNOut >= oldNOut) ->
        sym
        |> deletePorts PortType.Input [newNIn..oldNIn-1]
        |> addPorts PortType.Output [oldNOut..newNOut-1] None
    | oldNIn, oldNOut, newNIn, newNOut when (newNIn < oldNIn && newNOut < oldNOut) ->
        sym
        |> deletePorts PortType.Input [newNIn..oldNIn-1]
        |> deletePorts PortType.Output [newNOut..oldNOut-1]
    | _ -> failwithf "new port counts can't be obtained"


let changeAdderComponent (symModel: Model) (compId: ComponentId) (oldComp:Component) (newCompType: ComponentType) =
    let oldCompType = oldComp.Type

    let inputEdge (rotation:Rotation) flipped =
        match rotation,flipped with
        |Degree0,false |Degree0,true -> Bottom
        |Degree90,false |Degree270,true -> Right
        |Degree180,true |Degree180,false  -> Top
        |Degree270,false |Degree90,true -> Left

    
    let symbol = Map.find compId symModel.Symbols
    let removeL, removePType = 
        match oldCompType,newCompType with
        |NbitsAdder _,NbitsAdderNoCin _
        |NbitsAdderNoCout _,NbitsAdderNoCinCout _-> [0], PortType.Input
        |NbitsAdder _,NbitsAdderNoCout _
        |NbitsAdderNoCin _,NbitsAdderNoCinCout _-> [1], PortType.Output
        |_ -> [], PortType.Input

    let addL, addPType =
        match oldCompType,newCompType with
        |NbitsAdderNoCin _,NbitsAdder _
        |NbitsAdderNoCinCout _, NbitsAdderNoCout _-> [0], PortType.Input
        |NbitsAdderNoCout _, NbitsAdder _
        |NbitsAdderNoCinCout _,NbitsAdderNoCin _-> [1], PortType.Output
        |_ -> [], PortType.Input


    let getEdge() =
        if addL <> [] then
            match oldCompType,newCompType with
            |NbitsAdderNoCin _,NbitsAdder _
            |NbitsAdderNoCinCout _, NbitsAdderNoCout _-> Some (inputEdge symbol.STransform.Rotation symbol.STransform.flipped)
            |NbitsAdderNoCout _, NbitsAdder _
            |NbitsAdderNoCinCout _,NbitsAdderNoCin _-> Some (Map.find oldComp.OutputPorts[0].Id symbol.PortMaps.Orientation)
            |_ -> failwithf "Can't happen"
        else
            None
    
    symbol
    |> addPorts addPType addL (getEdge())
    |> deletePorts removePType removeL
    |> map component_ (
        set type_ newCompType
        )
    


let changeCounterComponent (symModel: Model) (compId: ComponentId) (oldComp:Component) (newCompType: ComponentType) =
    let oldCompType = oldComp.Type
    let symbol = Map.find compId symModel.Symbols

    let findOpposite (edge:Edge) =
        match edge with
        |Right -> Left
        |Top -> Bottom
        |Left -> Right
        |Bottom -> Top

    let edge = findOpposite (Map.find oldComp.OutputPorts[0].Id symbol.PortMaps.Orientation)
    
    let removeL = 
        match oldCompType,newCompType with
        |Counter _,CounterNoLoad _
        |CounterNoEnable _,CounterNoEnableLoad _-> [0; 1]
        |Counter _,CounterNoEnable _ -> [2]
        |CounterNoLoad _,CounterNoEnableLoad _-> [0]
        |_,_ -> []

    let addL =
        match oldCompType,newCompType with
        |CounterNoLoad _, Counter _
        |CounterNoEnableLoad _, CounterNoEnable _ -> [0; 1]
        |CounterNoEnable _,Counter _ -> [2]
        |CounterNoEnableLoad _ , CounterNoLoad _ -> [0]
        |_,_ -> []
    
    let h',w' = match getComponentProperties newCompType "" with |_,_,h,w -> h,w

    symbol
    |> addPorts PortType.Input addL (Some edge)
    |> deletePorts PortType.Input removeL
    |> map component_ (
        set type_ newCompType >>
        set h_ h' >>
        set w_ w'
        )

let changeGateComponent (symModel: Model) (compId: ComponentId) (gateType: GateComponentType) (n: int) =
    let symbol = Map.find compId symModel.Symbols
    let oldInputPorts = symbol.Component.InputPorts
    let oldOutputPorts = symbol.Component.OutputPorts
    let oldComp = symbol.Component
    let oldGateType, oldN =
        match oldComp.Type with
        | GateN (gateType, n) -> gateType, n
        | cType -> failwithf "Only gate type should be encountered here not %A" cType

    let newInputPorts, aPorts, rPorts =
        match oldN, n with
        | n1, n2 when n2 < n1 ->
            oldInputPorts[..n2-1], [], oldInputPorts[n2..]
        | n1, n2 when n2 > n1 ->
            let newPorts =
                [n1..n2-1]
                |> List.map (fun no -> createNewPort no oldComp.Id PortType.Input)
            oldInputPorts @ newPorts, newPorts, []
        | _, _ -> oldInputPorts, [], []



    let changePortMaps rotation flipped (oldMaps:PortMaps) addedIds removedIds =
        let order,orientation = oldMaps.Order, oldMaps.Orientation
        match addedIds,removedIds with
        | [], [] -> oldMaps
        | [], rIds ->
            let newOrientation =
                orientation
                |> Map.filter (fun key edge -> not (List.contains key rIds))
            let edge = Map.find rIds[0] orientation
            let onEdge = Map.find edge order
            let newOnEdge =
                onEdge
                |> List.filter (fun x -> not (List.contains x rIds))
            let newOrder =
                Map.add edge newOnEdge order
            {Order = newOrder; Orientation = newOrientation}
        | aIds, [] ->
            let edge = Map.find oldComp.InputPorts[0].Id orientation
            let newOrientation =
                (orientation, aIds)
                ||> List.fold (fun orientation i -> Map.add i edge orientation)
            let onEdge = Map.find edge order
            let newOrder = Map.add edge (onEdge @ aIds) order
            {Order=newOrder;Orientation=newOrientation}
        | _, _ -> oldMaps

    let symbol = Map.find compId symModel.Symbols
    
    let aIds = aPorts |> List.map (fun port -> port.Id)
    let rIds = rPorts |> List.map (fun port -> port.Id)
    
    let newPortMaps = changePortMaps symbol.STransform.Rotation symbol.STransform.flipped symbol.PortMaps aIds rIds
    
    
    symbol
    |> set portMaps_ newPortMaps
    |> map component_ (
        set type_ (GateN (gateType, n)) >>
        set inputPorts_ newInputPorts >>
        set outputPorts_ oldOutputPorts >>
        set h_ (1.5*(float Constants.gridSize) * (float n)/2.)
        )


let changeGateComponent (symModel: Model) (compId: ComponentId) (gateType: GateComponentType) (n: int) =
    Map.find compId symModel.Symbols
    |> varyNumberOfPorts PortType.Input n 1
    |> map component_ (
        set type_ (GateN (gateType, n)) >>
        set h_ (1.5*(float Constants.gridSize) * (float n)/2.)
        )


<|MERGE_RESOLUTION|>--- conflicted
+++ resolved
@@ -112,34 +112,6 @@
                 PortType = portType
                 HostId = hostID
             } 
-<<<<<<< HEAD
-=======
-
-let changeAdderComponent (symModel: Model) (compId: ComponentId) (oldComp:Component) (newCompType: ComponentType) =
-    let oldCompType = oldComp.Type
-    let portNoDown (port:Port) =
-        let no = port.PortNumber |> Option.get
-        {port with PortNumber = Some (no-1)}
-    let portNoUp (port:Port) =
-        let no = port.PortNumber |> Option.get
-        {port with PortNumber = Some (no+1)}
-    let changeInputPortList (inputPortList:Port list) =
-        inputPortList
-        |> List.collect (fun port ->
-            match oldCompType,newCompType with
-            |NbitsAdder _,NbitsAdderNoCin _ 
-            |NbitsAdderNoCout _, NbitsAdderNoCinCout _-> 
-                match port.PortNumber with
-                |Some 0 -> []
-                |_ -> [portNoDown port]
-            |NbitsAdderNoCin _ , NbitsAdder _ 
-            |NbitsAdderNoCinCout _ , NbitsAdderNoCout _ ->
-                match port.PortNumber with
-                |Some 0 -> [(createNewPort 0 oldComp.Id PortType.Input);portNoUp port]
-                |_ -> [portNoUp port]
-            |_,_ -> [port] 
-        )
->>>>>>> 2d4e7766
 
 let updateSymPortMaps newPortMaps newInputPorts newOutputPorts sym =
     sym
