﻿module UpdateHelpers

open Elmish
open Fulma
open Fable.React
open Fable.React.Props
open ElectronAPI
open FilesIO
open SimulatorTypes
open ModelType
open ModelHelpers
open CommonTypes
open Extractor
open FileMenuView
open Sheet.SheetInterface
open BusWireUpdateHelpers
open DrawModelType
open Fable.SimpleJson
open NumberHelpers
open DiagramStyle
open Browser
open PopupHelpers
open Optics.Optic
open Optics.Operators

module Constants =
    let memoryUpdateCheckTime = 300.

//-------------------------------------------------------------------------------------------------//
//-------------------------------------MESSAGE TRACING---------------------------------------------//
//-------------------------------------------------------------------------------------------------//


///Used to filter specific mouse messages based on mouse data.
let matchMouseMsg (msgSelect: DrawHelpers.MouseT -> bool) (msg : Msg) : bool =
    match msg with
    | Sheet sMsg ->
        match sMsg with
        | SheetT.MouseMsg mMsg ->
            msgSelect mMsg
        | _ -> false
    | _ -> false

/// short summary used where Sheet messages are too complex to print
let shortDSheetMsg msg = Some "Sheet message"

/// short summary of wavesim message which has a lot of data
let shortDWSM (ws: WaveSimModel) =
    Some <| sprintf $"WS<{ws.FastSim.SimulatedTopSheet}->{ws.StartCycle}-{ws.CurrClkCycle}-\
            {ws.ShownCycles} Waves:{ws.AllWaves.Count} ({ws.SelectedWaves.Length})>"

/// Function returning a short but usually informative display of message
/// used when message tracing (see Sheet menu to which on or off).
/// Parameters that might be very large (like fastsimulation, or Model, or Symbols) should not be
/// displayed using printf "%A".
let shortDisplayMsg (msg:Msg) =
    match msg with
    | SheetBackAction _ -> Some "SheetBackAction"
    | UpdateUISheetTrail _
    | ShowExitDialog
    | SynchroniseCanvas -> None
    | Sheet sheetMsg -> shortDSheetMsg sheetMsg
    | JSDiagramMsg (InitCanvas _ )-> Some "JSDiagramMsg.InitCanvas"
    | JSDiagramMsg _ -> None
    | KeyboardShortcutMsg _ -> None
    | StartSimulation x -> Some $"""StartSimulation({match x with | Ok _ -> "OK" | Error x -> "Error"})"""
    | AddWSModel (s,ws) -> Some $"AddWSModel:{s}->{shortDWSM ws}"
    | SetWSModel ws -> Some $"SetWSModel:{ws.FastSim.SimulatedTopSheet}->{shortDWSM ws}"
    | UpdateWSModel _ -> None
    | SetWSModelAndSheet (ws,s)-> Some $"SetWSModelAndSheet:{s}->{shortDWSM ws}"
    | GenerateWaveforms ws -> Some $"GenerateWaveforms:{shortDWSM ws}"
    | GenerateCurrentWaveforms -> Some $"Generate Current Waveforms"
    | RefreshWaveSim ws -> Some "RefreshWaveSim"
    | SetWaveSheetSelectionOpen _
    | SetWaveComponentSelectionOpen _-> Some "SetWaveComponentSelectionOpen"
    | SetWaveGroupSelectionOpen _
    | LockTabsToWaveSim 
    | UnlockTabsFromWaveSim -> None
    | TryStartSimulationAfterErrorFix _ -> Some "TryStartSimulationAfterErrorFix"
    | SetSimulationGraph _ -> Some "SetSimulationGraph"
    | SetSimulationBase _
    | IncrementSimulationClockTick _
    | EndSimulation
    | EndWaveSim -> None
    | TruthTableMsg ttMsg ->
        match ttMsg with
        | GenerateTruthTable _ -> Some "GenerateTruthTable"
        | RegenerateTruthTable
        | FilterTruthTable
        | SortTruthTable
        | DCReduceTruthTable
        | HideTTColumns
        | CloseTruthTable
        | ClearInputConstraints
        | ClearOutputConstraints
        | AddInputConstraint _
        | AddOutputConstraint _
        | DeleteInputConstraint _
        | DeleteOutputConstraint _
        | ToggleHideTTColumn _
        | ClearHiddenTTColumns
        | ClearDCMap
        | SetTTSortType _
        | MoveColumn _ -> None
        | SetIOOrder _ -> Some "SetIOOrder"
        | SetTTAlgebraInputs _ -> None
        | SetTTBase _ -> None
        | SetTTGridCache _ -> Some "SetTTGridCache"
        | TogglePopupAlgebraInput _ -> Some  "TogglePopupAlgebraInput"
        | SetPopupInputConstraints _ 
        | SetPopupOutputConstraints _ 
        | SetPopupConstraintTypeSel _ 
        | SetPopupConstraintIOSel _ 
        | SetPopupConstraintErrorMsg _ 
        | SetPopupNewConstraint _ 
        | SetPopupAlgebraInputs _ 
        | SetPopupAlgebraError _ -> None

    | ChangeRightTab _ -> None
    | ChangeSimSubTab _ -> None
    | SetHighlighted (comps,conns) -> Some $"SetHighlighted: {comps.Length} comps, {conns.Length} conns"
    | SetSelWavesHighlighted x -> Some $"SetSelWavesHighlighted{x.Length}"
    | SetClipboard _ -> Some "SetClipboard"
    | SetCreateComponent _ -> Some "SetCreateComponent"
    | SetProject _ -> Some "SetProject"
    | UpdateProject _ 
    | UpdateModel _
    | UpdateImportDecisions _
    | UpdateProjectWithoutSyncing _ 
    | ShowPopup _ 
    | ShowStaticInfoPopup _ 
    | ClosePopup 
    | SetPopupDialogBadLabel _ 
    | SetPopupDialogText _ 
    | SetPopupDialogCode _ 
    | SetPopupDialogVerilogErrors _ 
    | SetPopupDialogInt _ 
    | SetPopupDialogInt2 _ 
    | SetPopupDialogTwoInts _ 
    | SetPropertiesExtraDialogText _ 
    | SetPopupDialogBadLabel _ 
    | SetPopupDialogMemorySetup _  
    | SetPopupMemoryEditorData _ 
    | SetPopupProgress _ 
    | UpdatePopupProgress _ 
    | SimulateWithProgressBar _ -> None
    | SetSelectedComponentMemoryLocation _ -> Some "SetSelectedComponentMemoryLocation"
    | CloseDiagramNotification
    | SetSimulationNotification _ 
    | CloseSimulationNotification
    | CloseWaveSimNotification
    | SetFilesNotification _ 
    | CloseFilesNotification
    | SetMemoryEditorNotification _ 
    | CloseMemoryEditorNotification
    | SetPropertiesNotification _ 
    | ClosePropertiesNotification
    | SetTopMenu _ 
    | ReloadSelectedComponent _ 
    | SetDragMode _ 
    // Set width of right-hand pane when tab is WaveSimulator or TruthTable
    | SetViewerWidth _ 
    | MenuAction _ 
    | DiagramMouseEvent
    | ContextMenuAction _ -> None
    | ContextMenuItemClick _
    | SelectionHasChanged -> Some "Selection has changed"
    | SetIsLoading _
    | SetRouterInteractive _
    | CloseApp
    | SetExitDialog _
    | ExecutePendingMessages _ 
    | DoNothing
    | StartUICmd _
    | FinishUICmd
    | ChangeBuildTabVisibility
    | ReadUserData _
    | SetUserData _
    | ChangeBuildTabVisibility
    | Benchmark
    | SetThemeUserData _ -> None
    | ExecCmd _ -> Some "ExecCmd"
    | ExecFuncInMessage _ -> Some "ExecFuncInMessage"
    | ExecFuncAsynch _ -> Some "ExecFuncAsync"
    | ExecCmdAsynch _ -> Some "ExecCmdAsynch"
    | SendSeqMsgAsynch _ -> Some "SendSeqMsgAsynch"




/// If debugTrace is on print out human readable info on message.
/// Be careful not to do this on mouse moves (there are too many).
/// be careful not to try to ptint simulation result arrays (that would crash the renderer!).
/// optimise for very quick return in the case that debugLevel = 0 (production version)
/// optimise for quick return if nothing is printed.
let getMessageTraceString (msg: Msg) =
    let noDisplayMouseOp (mMsg:DrawHelpers.MouseT) = 
        mMsg.Op = DrawHelpers.Drag || mMsg.Op = DrawHelpers.Move
    let noDisplayMessage = function
        | Sheet (SheetT.Msg.Wire(BusWireT.Msg.Symbol(SymbolT.MouseMsg _ | SymbolT.ShowPorts _ ))) -> true
        | _ -> false

    if JSHelpers.debugLevel = 0 ||
       not (Set.contains "update" JSHelpers.debugTraceUI) ||
       matchMouseMsg noDisplayMouseOp msg ||
       noDisplayMessage msg then
        ""
    else 
        match shortDisplayMsg msg with
        | Some shortName -> shortName
        | None ->
            Helpers.sprintInitial 70 $"{msg}"

let mutable updateTimeTotal = 0.

let traceMessage startOfUpdateTime (msg:Msg) ((model,cmdL): Model*Cmd<Msg>) =
    if JSHelpers.debugLevel > 0 then
        let str = getMessageTraceString msg
        let rootOfMsg = 
            match str.Split [|' ';'('|] with
            | ss when ss.Length > 0 -> ss.[0]
            | _ -> ""
        TimeHelpers.instrumentInterval rootOfMsg startOfUpdateTime |> ignore
        let updateTime = TimeHelpers.getTimeMs() - startOfUpdateTime
        updateTimeTotal <- match updateTimeTotal > 1000. with | true -> 0. | false -> updateTimeTotal + updateTime
        //if str <> "" then printfn "%s" $"**Upd:{str} %.1f{updateTime}ms ({int startOfUpdateTime % 10000}ms)"
        if Set.contains "update" JSHelpers.debugTraceUI then           
            let logMsg = sprintf ">>Cmd:%.0f %s" updateTimeTotal (getMessageTraceString msg)
            TimeHelpers.instrumentInterval logMsg (startOfUpdateTime)  msg|> ignore

    model,cmdL

let mutable lastMemoryUpdateCheck = 0.

let updateAllMemoryCompsIfNeeded (model:Model) =
    let time = TimeHelpers.getTimeMs()
    if time - lastMemoryUpdateCheck > Constants.memoryUpdateCheckTime && (getWSModel model).State = Success then
        printfn "checking update of memories"
        lastMemoryUpdateCheck <- time
        MemoryEditorView.updateAllMemoryComps model
    else
        model

//-------------------------------------------------------------------------------------------------//
//-------------------------------------CONTEXT MENUS-----------------------------------------------//
//-------------------------------------------------------------------------------------------------//

(*

        Implement right-click context menus throughout Issie:

        getContextMenu - detemines menu items for a given context

        processContextMenuClick - determines action (typically a single message) for each menu item.

        Common/ContextMenus.contextMenus - names and item names for each menu.

*)

type RightClickElement =
    | DBCustomComp of SymbolT.Symbol * CustomComponentType
    | DBComp of SymbolT.Symbol
    | DBWire of Wire: BusWireT.Wire * ASeg: BusWireT.ASegment list
    | DBCanvas of XYPos
    | DBInputPort of string
    | DBOutputPort of string
    | IssieElement of string
    | NoMenu
    

let mutable rightClickElement: RightClickElement = NoMenu

/// Function that works out from the right-click event and model
/// what the current context menu should be.
/// output should be a menu name as defined in ContextMenus.contextMenus, or "" for no menu.
let getContextMenu (e: Browser.Types.MouseEvent) (model: Model) : string =
    //--------- the sample code below shows how useful info can be extracted from e --------------//
    // calculate equivalent sheet XY coordinates - valid if mouse is over schematic.
    let symbols = model.Sheet.Wire.Symbol.Symbols
    let bwModel = model.Sheet.Wire
    let sheetXYPos = SheetDisplay.getDrawBlockPos e DiagramStyle.getHeaderHeight model.Sheet
    let element:Types.Element = unbox e.target
    let htmlId = try element.id with | e -> "invalid"
    let elType = try element.nodeName with | e -> "invalid"
    let drawOn = Sheet.mouseOn model.Sheet sheetXYPos
    rightClickElement <- // mutable so that we have this info also in the callback from main
        match drawOn, htmlId, elType with
        | SheetT.MouseOn.Canvas, _ , "path"
        | SheetT.MouseOn.Canvas, "DrawBlockSVGTop", _ ->
            printfn "Draw block sheet 'canvas'"
            DBCanvas sheetXYPos
        | SheetT.MouseOn.Canvas, x, _ ->
            printfn "Other issie element: type:'%A'-> id:'%A'" elType x
            IssieElement (element.ToString())
        | SheetT.MouseOn.Component compId, _, _->
            match Map.tryFind compId symbols with
            | None ->
                NoMenu
            | Some {Component = {Type = Custom ct}} ->
                DBCustomComp (symbols[compId], ct)
            | Some sym ->
                DBComp sym
        | SheetT.MouseOn.Connection connId, _, _ ->
            Map.tryFind connId bwModel.Wires
            |> function | None ->
                            NoMenu
                        | Some wire ->
                            let segs = getClickedSegment  bwModel connId sheetXYPos
                            match segs with
                            | [] ->
                                NoMenu
                            | segs ->
                                DBWire(wire, segs)


        | SheetT.MouseOn.InputPort (InputPortId s, _),_ , _ ->
            DBInputPort s
        | SheetT.MouseOn.OutputPort (OutputPortId s, _),_ , _ ->
            DBOutputPort s
        | _ -> NoMenu
            
    // return the desired menu
    match rightClickElement with
    | DBCustomComp _->        
        "CustomComponent"
<<<<<<< HEAD
    | DBCanvas x ->
        "Canvas"
=======
    | DBComp _ ->
        "Component"
    | DBCanvas _ ->
        "Canvas"
    | DBWire _ ->
        "Wire"
>>>>>>> 8f1d5bc7
    | _ ->
        printfn $"Clicked on '{drawOn.ToString()}'"
        "" // default is no menu
            


/// Function that implement action based on context menu item click.
/// menuType is the menu from chooseContextMenu.
/// item will be one of the possible items in this menu.
let processContextMenuClick
        (menuType: string) // name of menu
        (item: string) // name of menu item clicked
        (dispatch: Msg -> unit) // dispatch function
        (model: Model)
            : Model * Cmd<Msg> = // can change state directly (Model) or via a message wrapped in Cmd.ofMsg.

    let withNoCmd (model: Model) = model, Cmd.none
    let withMsg (msg: Msg) (model : Model)  = model,Cmd.ofMsg msg
<<<<<<< HEAD
=======
    let withMsgs (msgs: Msg list) (model : Model)  = model, Cmd.batch ( msgs |> List.map Cmd.ofMsg)
    let sheetDispatch = Sheet >> dispatch
    let keyDispatch = SheetT.KeyPress >> sheetDispatch
    let rotateDispatch = SheetT.Rotate >> sheetDispatch
    let flipDispatch = SheetT.Flip >> sheetDispatch
    let busWireDispatch (bMsg: BusWireT.Msg) = sheetDispatch (SheetT.Msg.Wire bMsg)
>>>>>>> 8f1d5bc7

    match rightClickElement,item with
    | DBCustomComp(_,ct), "Go to sheet" ->
        let p = Option.get model.CurrentProj
        openFileInProject ct.Name p model dispatch
        model
        |> map uISheetTrail_ (fun trail -> p.OpenFileName :: trail)
        |> withNoCmd

<<<<<<< HEAD
    | DBCanvas pos, "Zoom-in (Alt-Up)"  ->
=======
    | DBComp sym, "Properties" | DBCustomComp(sym, _), "Properties" ->
       model
       |> set selectedComponent_ (Some sym.Component)
       |> set (sheet_ >-> SheetT.selectedWires_) []
       |> set (sheet_ >-> SheetT.selectedComponents_) [sym.Id]
       |> set rightPaneTabVisible_ Properties
       |> withMsg (Msg.Sheet (SheetT.Msg.Wire (BusWireT.Msg.Symbol (SymbolT.SelectSymbols [sym.Id]))))

    | DBComp sym, "Rotate Clockwise (Ctrl-Right)" ->
        rotateDispatch SymbolT.RotateClockwise
        model
        |> set (sheet_ >-> SheetT.selectedComponents_) [sym.Id]
        |> withNoCmd

    | DBComp sym, "Rotate AntiClockwise (Ctrl-Left)" ->
        rotateDispatch SymbolT.RotateAntiClockwise
        model
        |> set (sheet_ >-> SheetT.selectedComponents_) [sym.Id]
        |> withNoCmd

    | DBWire (wire, aSeg), "Unfix Wire" ->
        let changeManualSegToAuto : BusWireT.Segment -> BusWireT.Segment =
            map BusWireT.mode_ (function | BusWireT.Manual -> BusWireT.Auto | m -> m)
        model
        |> map (sheet_ >-> SheetT.wireOf_ wire.WId >-> BusWireT.segments_)  (List.map changeManualSegToAuto)
        |> map (sheet_ >-> SheetT.wire_) (BusWireSeparate.separateAndOrderModelSegments [wire.WId])
        |> withNoCmd

    | DBComp sym, "Flip Vertical (Ctrl-Up)" ->
        flipDispatch SymbolT.FlipVertical
        model
        |> set (sheet_ >-> SheetT.selectedComponents_) [sym.Id]
        |> withNoCmd

    | DBComp sym, "Flip Horizontal (Ctrl-Down)" ->
        flipDispatch SymbolT.FlipHorizontal
        model
        |> set (sheet_ >-> SheetT.selectedComponents_) [sym.Id]
        |> withNoCmd

    | DBCanvas pos, "Zoom-in (Alt-Up) and centre"  ->
>>>>>>> 8f1d5bc7
        printf "Zoom-in!!"
        model
        |> map (sheet_ >-> SheetT.zoom_)  (fun zoom -> min Sheet.Constants.maxMagnification (zoom*Sheet.Constants.zoomIncrement))
        |> withMsg (Sheet (SheetT.Msg.KeepZoomCentered pos))

    | DBCanvas pos, "Zoom-out (Alt-Down)" ->
        model
        |> withMsg (Sheet (SheetT.Msg.KeyPress SheetT.KeyboardMsg.ZoomOut))

    | DBCanvas _, "Fit to window (Ctrl-W)" ->
        model
        |> withMsg (Sheet (SheetT.Msg.KeyPress SheetT.KeyboardMsg.CtrlW))

<<<<<<< HEAD
=======
    | DBCanvas _, "Properties" ->
        model
        |> set selectedComponent_ None
        |> set (sheet_ >-> SheetT.selectedComponents_) []
        |> set (sheet_ >-> SheetT.selectedWires_) []
        |> set rightPaneTabVisible_ Properties
        |> withNoCmd

>>>>>>> 8f1d5bc7
    | _ ->
        printfn "%s" $"Context menu item not implemented: {rightClickElement} -> {item}"
        model
        |> withNoCmd

let filterByOKSheets (model: Model) (sheet: string) =
    match model.CurrentProj with
    | Some p when p.OpenFileName = sheet -> false
    | Some p when p.LoadedComponents |> List.forall (fun ldc -> ldc.Name <> sheet) -> false
    | _ -> true   

//-------------------------------------------------------------------------------------------------//
//-------------------------------------UPDATE FUNCTIONS--------------------------------------------//
//-------------------------------------------------------------------------------------------------//

(* a message Msg.DoSomething will have an equivalent update function doSomethingF of type

  : DoSomething -> Model -> Model

  Update functions can thus be used in Model -> Model pipelines to implement operations

  Move update.fs code to this file as an update function if it is long, or if it needs to be called
  as a function as well as from a message.

*)

/// Adapter function to pipeline adding a default "Cmd.none" command to a model as returned
/// in update function.
let withNoMsg (model: Model) : Model * Cmd<Msg> =
    model, Cmd.none

/// Implement action of top bar 'Back' button using the UISheetTrail
let processSheetBackAction (dispatch: Msg -> unit) (model: Model)  =
    let goodSheets = // filter trail to remove no-longer-valid sheets
        model.UISheetTrail
        |> List.filter (filterByOKSheets model) // make sure trail still exists!
    let trail =
        match goodSheets with
        | [] ->
            []
        | (sheet :: others) ->
            let p = Option.get model.CurrentProj
            FileMenuView.openFileInProject sheet p model dispatch
            others
    model
    |> set uISheetTrail_ trail


/// Read persistent user data from file in userAppDir.
/// Store in Model UserData.
let readUserData (userAppDir: string) (model: Model) : Model * Cmd<Msg> =
    let addAppDirToUserData model = 
        {model with UserData = {model.UserData with UserAppDir = Some userAppDir}}

    let modelOpt =
        try
            let jsonRes = tryReadFileSync <| pathJoin [|userAppDir;"IssieSettings.json"|]
            jsonRes
            |> Result.bind (fun json -> Json.tryParseAs<UserData> json)
            |> Result.bind (fun (data: UserData) -> Ok {model with UserData = data})
            |> (function | Ok model -> model | Error _ -> printfn "Error reading user data" ; model)
            |> addAppDirToUserData 
            |> userDataToDrawBlockModel
            |> Some
        with
        | e -> None
    match modelOpt with
    | Some model -> model, Cmd.none
    | None -> addAppDirToUserData model, Cmd.none

let writeUserData (model:Model) =
    model.UserData.UserAppDir
    |> Option.map (fun userAppDir ->
        try
            let data = drawBlockModelToUserData model model.UserData
            Json.serialize<UserData> data |> Ok
        with
        | e -> Error "Can't write settings on this PC because userAppDir does not exist"
        |> Result.bind (fun json -> writeFile (pathJoin [|userAppDir;"IssieSettings.json"|]) json)
        |> Result.mapError (fun mess -> $"Write error on directory {userAppDir}: %s{mess}")
        |> function | Error mess -> printfn "%s" mess | _ -> ())
    |> ignore
/// subfunction used in model update function
let getSimulationDataOrFail model msg =
    match model.CurrentStepSimulationStep with
    | None -> failwithf "what? Getting simulation data when no simulation is running: %s" msg
    | Some sim ->
        match sim with
        | Error _ -> failwithf "what? Getting simulation data when could not start because of error: %s" msg
        | Ok simData -> simData

let verilogOutputPage sheet fPath  =
    div [] [
        str $"You can write sheet '{sheet}' (and its subsheets) in either simulation or synthesis format. The output will be written to:"
        Text.div [ 
            Modifiers [ Modifier.TextWeight TextWeight.Bold]
            Props [Style [TextAlign TextAlignOptions.Center; CSSProp.Padding "10px"; FontFamily "monospace"; FontSize "15px"]]] [str $"%s{Helpers.cropToLength 55 false fPath}.v"]
        Columns.columns [ ]
            [ Column.column [ ]
                [ Panel.panel [ Panel.Color IsInfo ]
                    [ Panel.heading [ ] [ str "Simulation output"]
                      Panel.Block.div [] [ str "Simulation output will run on an online synthesis tool such as Icarus v10 to check that Issie's Verilog output is working"]
                      Panel.Block.div [] 
                        [ Button.button 
                            [   Button.Color IsSuccess
                               
                                Button.IsFullWidth
                                Button.OnClick <| openInBrowser "https://www.tutorialspoint.com/compile_verilog_online.php"
                            ]
                            [ str "Icarus v10 Verilog simulator"]
                        ]
                    ]
                ]
              Column.column [ ]
                [ Panel.panel [ Panel.Color IsInfo ]
                    [ Panel.heading [ ] [ str "Synthesis output"]
                      Panel.Block.div [] [str "Synthesis output can be used as input to FPGA synthesis tools." ]
                      Panel.Block.div [] 
                        [ Button.button 
                            [   Button.Color IsSuccess                          
                                Button.IsFullWidth
                                Button.OnClick <| openInBrowser "https://github.com/edstott/issie-synth"
                            ]
                            [ str "Instructions for synthesis work-flow"] 
                        ]
                      
                         ] ] ] ] 

/// handle Menu actions that may need Model data
let getMenuView (act: MenuCommand) (model: Model) (dispatch: Msg -> Unit) =
    match act with
    | MenuSaveFile -> 
        FileMenuView.saveOpenFileActionWithModelUpdate model dispatch |> ignore
        SetHasUnsavedChanges false
        |> JSDiagramMsg |> dispatch
    | MenuSaveProjectInNewFormat ->
        FileMenuView.saveOpenProjectInNewFormat model |> ignore
    | MenuNewFile -> 
        FileMenuView.addFileToProject model dispatch
    | MenuExit ->
        FileMenuView.doActionWithSaveFileDialog "Exit ISSIE" CloseApp model dispatch ()
    | MenuVerilogOutput ->
        mapOverProject () model (fun p ->
            let sheet = p.OpenFileName
            let fPath = FilesIO.pathJoin [|p.ProjectPath ; sheet|]
            PopupHelpers.choicePopup
                "Verilog Output"
                (verilogOutputPage sheet fPath)
                "Write Synthesis Verilog"
                "Write Simulation Verilog"
                (fun forSim _ -> 
                    match forSim with
                    | true -> SimulationView.verilogOutput Verilog.ForSynthesis model dispatch
                    | false -> SimulationView.verilogOutput Verilog.ForSimulation model dispatch
                    dispatch ClosePopup)
                dispatch)
            
    | _ -> ()
    model

/// get timestamp of current loaded component.
/// is this ever used? No.
let getCurrentTimeStamp model =
    match model.CurrentProj with
    | None -> System.DateTime.MinValue
    | Some p ->
        p.LoadedComponents
        |> List.tryFind (fun lc -> lc.Name = p.OpenFileName)
        |> function | Some lc -> lc.TimeStamp
                    | None -> failwithf "Project inconsistency: can't find component %s in %A"
                                p.OpenFileName ( p.LoadedComponents |> List.map (fun lc -> lc.Name))

/// Replace timestamp of current loaded component in model project by current time
/// Used in update function
let updateTimeStamp model =
    let setTimeStamp (lc:LoadedComponent) = {lc with TimeStamp = System.DateTime.Now}
    match model.CurrentProj with
    | None -> model
    | Some p ->
        p.LoadedComponents
        |> List.map (fun lc -> if lc.Name = p.OpenFileName then setTimeStamp lc else lc)
        |> fun lcs -> { model with CurrentProj=Some {p with LoadedComponents = lcs}}

//Finds if the current canvas is different from the saved canvas
// waits 50ms from last check

let findChange (model : Model) : bool = 
    let last = model.LastChangeCheckTime // NB no check to reduce total findChange time implemented yet - TODO if needed
    let start = TimeHelpers.getTimeMs()

    match model.CurrentProj with
    | None -> false
    | Some prj ->
        //For better efficiency just check if the save button
        let savedComponent = 
            prj.LoadedComponents
            |> List.find (fun lc -> lc.Name = prj.OpenFileName)
        let canv = savedComponent.CanvasState
        let canv' = model.Sheet.GetCanvasState ()
        (canv <> canv') && not (compareCanvas 100. canv canv')
        |> TimeHelpers.instrumentInterval "findChange" start

/// Needed so that constant properties selection will work
/// Maybe good idea for other things too?
let resetDialogIfSelectionHasChanged newModel oldModel : Model =
    let newSelected = newModel.Sheet.SelectedComponents
    if newSelected.Length = 1 && newSelected <> oldModel.Sheet.SelectedComponents then
        newModel
        |> map popupDialogData_ (
            set text_ None >>
            set int_ None
        )
    else newModel

let updateComponentMemory (addr:int64) (data:int64) (compOpt: Component option) =
    match compOpt with
    | None -> None
    | Some ({Type= (AsyncROM1 mem as ct)} as comp)
    | Some ({Type = (ROM1 mem as ct)} as comp)
    | Some ({Type= (AsyncRAM1 mem as ct)} as comp)
    | Some ({Type= (RAM1 mem as ct)} as comp) -> 
        let update mem ct =
            match ct with
            | AsyncROM1 _ -> AsyncROM1 mem
            | ROM1 _ -> ROM1 mem
            | RAM1 _ -> RAM1 mem
            | AsyncRAM1 _ -> AsyncRAM1 mem
            | _ -> ct
        let mem' = {mem with Data = mem.Data |> Map.add addr data}
        Some {comp with Type= update mem' ct}
    | _ -> compOpt
   
let exitApp (model:Model) =
    // send message to main process to initiate window close and app shutdown
    writeUserData model
    renderer.ipcRenderer.send("exit-the-app",[||])

/// Tests physical equality on two objects.
/// Used because Msg type does not support structural equality.
/// **DANGER** will only work for messages which are physically the the same.
/// In this use case that is fine.
let isSameMsg = LanguagePrimitives.PhysicalEquality 



///Returns None if no mouse drag message found, returns Some (lastMouseMsg, msgQueueWithoutMouseMsgs) if a drag message was found
let getLastMouseMsg msgQueue =
    msgQueue
    |> List.filter (matchMouseMsg (fun mMsg -> mMsg.Op = DrawHelpers.Drag))
    |> function
    | [] -> None
    | lst -> Some lst.Head //First item in the list was the last to be added (most recent)

let sheetMsg sMsg model = 
    let sModel, sCmd = SheetUpdate.update sMsg model
    {sModel with SavedSheetIsOutOfDate = findChange sModel}, sCmd

let executePendingMessagesF n model =
    if n = (List.length model.Pending)
    then 
        getLastMouseMsg model.Pending
        |> function
        | None -> failwithf "shouldn't happen"
        | Some mMsg -> 
            match mMsg with
            | Sheet sMsg -> sheetMsg sMsg model
            | _ -> failwithf "shouldn't happen "
        
    //ignore the exectue message
    else 
        model, Cmd.none


    <|MERGE_RESOLUTION|>--- conflicted
+++ resolved
@@ -323,17 +323,12 @@
     match rightClickElement with
     | DBCustomComp _->        
         "CustomComponent"
-<<<<<<< HEAD
-    | DBCanvas x ->
-        "Canvas"
-=======
     | DBComp _ ->
         "Component"
     | DBCanvas _ ->
         "Canvas"
     | DBWire _ ->
         "Wire"
->>>>>>> 8f1d5bc7
     | _ ->
         printfn $"Clicked on '{drawOn.ToString()}'"
         "" // default is no menu
@@ -352,15 +347,12 @@
 
     let withNoCmd (model: Model) = model, Cmd.none
     let withMsg (msg: Msg) (model : Model)  = model,Cmd.ofMsg msg
-<<<<<<< HEAD
-=======
     let withMsgs (msgs: Msg list) (model : Model)  = model, Cmd.batch ( msgs |> List.map Cmd.ofMsg)
     let sheetDispatch = Sheet >> dispatch
     let keyDispatch = SheetT.KeyPress >> sheetDispatch
     let rotateDispatch = SheetT.Rotate >> sheetDispatch
     let flipDispatch = SheetT.Flip >> sheetDispatch
     let busWireDispatch (bMsg: BusWireT.Msg) = sheetDispatch (SheetT.Msg.Wire bMsg)
->>>>>>> 8f1d5bc7
 
     match rightClickElement,item with
     | DBCustomComp(_,ct), "Go to sheet" ->
@@ -370,9 +362,6 @@
         |> map uISheetTrail_ (fun trail -> p.OpenFileName :: trail)
         |> withNoCmd
 
-<<<<<<< HEAD
-    | DBCanvas pos, "Zoom-in (Alt-Up)"  ->
-=======
     | DBComp sym, "Properties" | DBCustomComp(sym, _), "Properties" ->
        model
        |> set selectedComponent_ (Some sym.Component)
@@ -414,7 +403,6 @@
         |> withNoCmd
 
     | DBCanvas pos, "Zoom-in (Alt-Up) and centre"  ->
->>>>>>> 8f1d5bc7
         printf "Zoom-in!!"
         model
         |> map (sheet_ >-> SheetT.zoom_)  (fun zoom -> min Sheet.Constants.maxMagnification (zoom*Sheet.Constants.zoomIncrement))
@@ -428,8 +416,6 @@
         model
         |> withMsg (Sheet (SheetT.Msg.KeyPress SheetT.KeyboardMsg.CtrlW))
 
-<<<<<<< HEAD
-=======
     | DBCanvas _, "Properties" ->
         model
         |> set selectedComponent_ None
@@ -438,7 +424,6 @@
         |> set rightPaneTabVisible_ Properties
         |> withNoCmd
 
->>>>>>> 8f1d5bc7
     | _ ->
         printfn "%s" $"Context menu item not implemented: {rightClickElement} -> {item}"
         model
