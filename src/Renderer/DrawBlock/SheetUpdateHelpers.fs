﻿module SheetUpdateHelpers

open CommonTypes
open Elmish
open DrawModelType
open DrawModelType.SymbolT
open DrawModelType.BusWireT
open DrawModelType.SheetT
open Optics
open Sheet
open SheetSnap
open SheetDisplay
open DrawHelpers
open Browser
open SmartHelpers



let rotateLabel (sym:Symbol) =
    let newRot =
        Option.defaultValue Degree0 sym.LabelRotation
        |> Symbol.combineRotation Degree270
        |> Some
    
    {sym with 
        LabelRotation  = newRot
        LabelHasDefaultPos = true}

let rotateSelectedLabelsClockwise (model:Model) =
    let symMap = model.Wire.Symbol.Symbols
    let syms = 
        model.SelectedComponents
        |> List.map(fun compId -> symMap[compId])
        
    (symMap, syms)
    ||> List.fold (fun sMap sym -> 
        Map.add sym.Id ((rotateLabel >> Symbol.calcLabelBoundingBox) sym) sMap)
    |> (fun sMap ->
        Optic.set symbols_ sMap model, Cmd.none)

let bbOrientation (bb: BoundingBox) =
    let ratio = Constants.boxAspectRatio
    match abs bb.W > ratio*abs bb.H, abs bb.H > ratio*abs bb.W with
    | true, false when abs bb.W > 10. -> Some (Horizontal, abs bb.W / (abs bb.H+0.1))
    | false, true when abs bb.H > 10. -> Some (Vertical, abs bb.H / (abs bb.W + 0.1))
    | _ -> None

let workOutArrangement (arrange: Arrange) (syms: Symbol list) =
    syms
    |> List.groupBy symbolMatch
    |> List.map (fun (sTyp,syms) ->  syms, (symbolBBUnion true >> Option.bind bbOrientation) syms)
    |> List.filter (fun (_,x) -> x <> None)
    |> List.sortByDescending (fun (syms, bbData) -> syms.Length, (bbData |> Option.get |> snd))
    |> List.tryHead
    |> Option.map (fun (syms,bbData) ->
        match syms, bbData, arrange with
        | [], _, _-> 
            [], Error "No alignable symbols found"
        | syms, Some(orient,_), DistributeSymbols _ when syms.Length < 3 ->
            syms, Error "3 or more symbols of the same type are needed to distribute"
        | syms, Some(orient,_), _ ->
            syms, Ok orient
        | syms, _, _ ->
            syms, Error "alignment failed")
    |> Option.defaultValue ([], Error "No alignable symnbols found")



  

let projectXY isX (pos: XYPos) =
    match isX with | true -> pos.X | false -> pos.Y

let injectXY isX f (pos:XYPos) =
    match isX with | true -> {pos with X = f} | false -> {pos with Y = f}

let alignPosition (symbols: Symbol list) (isX: bool) =
    symbols
    |> List.map (Symbol.getRotatedSymbolCentre >> projectXY isX)
    |> (fun lst -> 
        let av = List.sum lst / float lst.Length
        List.zip lst symbols 
        |> List.collect (fun (c,sym) -> 
            let offset = av - c
            [
                Symbol <| MoveSymbols([sym.Id], injectXY isX offset {X=0;Y=0})
                BusWireT.UpdateSymbolWires sym.Id
            ]))

let distributePosition (symbols: Symbol list) (isX: bool) =
    symbols
    |> List.map (Symbol.getRotatedSymbolCentre >> projectXY isX)
    |> (fun lst ->
            let maxF, minF = List.max lst, List. min lst
            let incr = (maxF - minF) / ((float lst.Length) - 1.)
            List.zip lst symbols
            |> List.sortBy fst
            |> List.mapi (fun i (f,sym) -> 
                let offset = injectXY isX (minF + (float i)*incr - f ) {X=0;Y=0}
                [
                    Symbol <| MoveSymbols ([sym.Id], offset)
                    BusWireT.UpdateSymbolWires sym.Id
                ])
            |> List.concat)

let arrangeSymbols (arrange: Arrange) (model:Model) : Model * Cmd<Msg> =
    let syms, result =
        model.SelectedComponents
        |> List.map (fun sId -> model.Wire.Symbol.Symbols[sId])
        |> workOutArrangement arrange
    let newSelected = 
        syms |> List.map (fun sym -> ComponentId sym.Component.Id)
    match result with
    | Error _mess -> 
        {model with SelectedComponents = newSelected}, Cmd.none
    | Ok orientation ->
        let postludeCmds = [ 
            Cmd.ofMsg UpdateBoundingBoxes; 
            ]
        let cmds =
            match arrange with
            | AlignSymbols -> 
                alignPosition syms (orientation = Vertical)
            | DistributeSymbols -> 
                distributePosition syms (orientation = Horizontal) 
            |> List.map (Wire >> Cmd.ofMsg)
        Optic.set selectedComponents_ newSelected model, (Cmd.batch (cmds @ postludeCmds))

/// Update function to move symbols in model.SelectedComponents
let moveSymbols (model: Model) (mMsg: MouseT) =
    let nextAction, isDragAndDrop =
        match model.Action with
        | DragAndDrop -> DragAndDrop, true
        | _ -> MovingSymbols, false

    match model.SelectedComponents with
    | [symId] -> // Attempt Snap-to-Grid if there is only one moving component
        let symbol = 
            match Map.tryFind symId model.Wire.Symbol.Symbols with
            | Some symbol -> symbol
            | None ->
                failwithf "What? can't move a symbol which does not exist in the model!"

        let compId = model.SelectedComponents.Head
        let bBox = model.BoundingBoxes[compId]
        let snapXY, moveDelta = snap2DSymbol model.AutomaticScrolling mMsg.Pos symbol model

        let errorComponents  =
            if notIntersectingComponents model bBox compId then [] else [compId]

        {model with
             Action = nextAction
             SnapSymbols = snapXY
             LastMousePos = mMsg.Pos
             ScrollingLastMousePos = {Pos=mMsg.Pos;Move=mMsg.ScreenMovement}
             ErrorComponents = errorComponents},
        Cmd.batch [ symbolCmd (MoveSymbols (model.SelectedComponents, moveDelta))
                    Cmd.ofMsg (UpdateSingleBoundingBox model.SelectedComponents.Head)
                    symbolCmd (ErrorSymbols (errorComponents,model.SelectedComponents,isDragAndDrop))
                    Cmd.ofMsg CheckAutomaticScrolling
                    wireCmd (BusWireT.UpdateWires (model.SelectedComponents, moveDelta))]
    | _ -> // Moving multiple symbols -> don't do snap-to-grid
        let errorComponents =
            model.SelectedComponents
            |> List.filter (fun sId -> not (notIntersectingComponents model model.BoundingBoxes[sId] sId))
        {model with Action = nextAction ; 
                    LastMousePos = mMsg.Pos; 
                    ScrollingLastMousePos = {Pos=mMsg.Pos;Move=mMsg.ScreenMovement}; 
                    ErrorComponents = errorComponents },
        Cmd.batch [ symbolCmd (SymbolT.MoveSymbols (model.SelectedComponents, mMsg.Pos - model.LastMousePos))
                    symbolCmd (SymbolT.ErrorSymbols (errorComponents,model.SelectedComponents,isDragAndDrop))
                    Cmd.ofMsg UpdateBoundingBoxes
                    Cmd.ofMsg CheckAutomaticScrolling
                    wireCmd (BusWireT.UpdateWires (model.SelectedComponents, mMsg.Pos - model.LastMousePos))]

/// Inputs are segment ID being dragged and new mouse position.
/// Performs the Segment Drag operation implementing snaps.
/// This function must be in update and creates additional commands
/// to implement the drag oeporation.
let snapWire 
        (model: Model) 
        (mMsg: MouseT) 
        (segId: SegmentId)
            : Model * Cmd<Msg> = 
    
    let nextAction, isMovingWire =
        match model.Action with
        | MovingWire segId -> MovingWire segId, true
        | _ -> Idle, false

    let index,connId = segId
    let aSegment = BusWire.getASegmentFromId  model.Wire segId
    let snapXY, delta = snap2DSegment model.AutomaticScrolling mMsg.Pos aSegment model
    let newPos = aSegment.Start + delta
    let newmMsg = {mMsg with Pos = newPos} 
                                
    { model with
        Action = nextAction;
        LastMousePos = mMsg.Pos;
        ScrollingLastMousePos = {Pos = mMsg.Pos; Move = mMsg.ScreenMovement};
        ErrorComponents = [];
        SnapSegments = snapXY
    },
    Cmd.batch [ wireCmd (BusWireT.DragSegment (segId, newmMsg));
                Cmd.ofMsg CheckAutomaticScrolling] 



let hextoInt (s:string) =
    let s0 = s[0].ToString()
    let s1 = s[1].ToString()
    let i0 = 
        match s0 with
        |"a" -> 10 |"b" ->11 |"c" ->12 |"d" ->13 |"e" ->14 |"f" ->15
        |_ -> int <| s0
    let i1 = 
        match s1 with
        |"a" -> 10 |"b" ->11 |"c" ->12 |"d" ->13 |"e" ->14 |"f" ->15
        |_ -> int <| s1
    (i0*16+i1)
// ----------------------------------------- Mouse Update Helper Functions ----------------------------------------- //
// (Kept in separate functions since Update function got too long otherwise)

let appendUndoList (undoList: Model List) (model_in: Model): Model List =
    let rec removeLast lst =
        match lst with
        | _ :: lst when List.isEmpty lst -> []
        | hd :: lst -> hd :: (removeLast lst)
        | [] -> []

    match List.length undoList with
    | n when n < 500 -> model_in :: undoList
    | _ -> model_in :: (removeLast undoList)


/// Mouse Down Update, Can have clicked on: Label, InputPort / OutputPort / Component / Wire / Canvas. Do correct action for each.
let mDownUpdate 
        (model: Model) 
        (mMsg: MouseT) 
            : Model * Cmd<Msg> =
    let newModel =
        match model.TmpModel with
        | None -> model
        | Some newModel -> newModel

    match model.Action with
    | DragAndDrop ->
        let errorComponents =
            model.SelectedComponents
            |> List.filter (fun sId -> not (notIntersectingComponents model model.BoundingBoxes[sId] sId))

        match List.isEmpty errorComponents with
        | false -> model, Cmd.none
        | true ->
            {model with
                BoundingBoxes = Symbol.getBoundingBoxes model.Wire.Symbol // TODO: Improve here in group stage when we are concerned with efficiency
                Action = Idle
                SnapSymbols = emptySnap
                SnapSegments = emptySnap
                UndoList = appendUndoList model.UndoList newModel
                RedoList = []
                AutomaticScrolling = false
            },
            Cmd.batch [ symbolCmd (SymbolT.SelectSymbols model.SelectedComponents)
                        wireCmd (BusWireT.SelectWires model.SelectedWires)
                        wireCmd (BusWireT.ResetJumps [])]
            
    | _ ->
        match (mouseOn model mMsg.Pos) with

        | Canvas when mMsg.ShiftKeyDown ->
            // Start Panning with drag, setting up offset to calculate scroll poistion during drag.
            // When panning ScreenScrollPos muts move in opposite direction to ScreenPage.
            {model with Action = Panning ( model.ScreenScrollPos + mMsg.ScreenPage)}, Cmd.none
        | Label compId -> 
            match model.ButtonList with
            | [] ->
                {model with Action = InitialiseMovingLabel compId},
                Cmd.ofMsg (SheetT.Msg.Wire (BusWireT.Msg.Symbol (SelectSymbols [compId])))
            | _ ->
                {model with Action = InitialiseMovingLabel compId; ButtonList = []},
                Cmd.batch [
                    Cmd.ofMsg (SheetT.Msg.Wire (BusWireT.Msg.Symbol (SelectSymbols [compId])))
                    symbolCmd (SymbolT.DeleteSymbols model.ButtonList)
                    Cmd.ofMsg UpdateBoundingBoxes
                ]
              
        | InputPort (portId, portLoc) ->
            if not model.CtrlKeyDown then
                {model with Action = ConnectingInput portId; ConnectPortsLine = portLoc, mMsg.Pos; TmpModel=Some model},
                symbolCmd SymbolT.ShowAllOutputPorts
            else
                let  portIdstr = match portId with | InputPortId x -> x
                {model with Action = MovingPort portIdstr}
                , symbolCmd (SymbolT.MovePort (portIdstr, mMsg.Pos))

        | OutputPort (portId, portLoc) ->
            if not model.CtrlKeyDown then
                {model with Action = ConnectingOutput portId; ConnectPortsLine = portLoc, mMsg.Pos; TmpModel=Some model},
                symbolCmd SymbolT.ShowAllInputPorts
            else
                let  portIdstr = match portId with | OutputPortId x -> x
                {model with Action = MovingPort portIdstr}
                , symbolCmd (SymbolT.MovePort (portIdstr, mMsg.Pos))

        | Component compId ->
            match (model.Wire.Symbol.Symbols |> Map.find compId).Component.Type with 
<<<<<<< HEAD
                | s when s = ScaleButton ->                   

                                            let symButton = (model.Wire.Symbol.Symbols |> Map.find compId)
                                            let iniPos = symButton.Pos
                                            {model with Action = Scaling; Box = {model.Box with StartingPos= iniPos}; TmpModel = Some model}, Cmd.none
=======
                | s when s = ScaleButton ->   
                                                              let symButton = (model.Wire.Symbol.Symbols |> Map.find compId)
                                                              let iniPos = symButton.Pos
                                                              let TopLeft = model.Box.BoxBound.TopLeft
                                                              let startW = model.Box.BoxBound.W
                                                              let startH = model.Box.BoxBound.H
                                                              {model with Action = Scaling; Box = {model.Box with StartingPos= iniPos
                                                                                                                  TopLeftStart=TopLeft
                                                                                                                  WidthStart = startW
                                                                                                                  HeightStart= startH}}, Cmd.none
>>>>>>> d8724e5e
                |_ ->  
                        let msg, action = DoNothing, InitialiseMoving compId
                        if model.CtrlKeyDown || mMsg.ShiftKeyDown
                        then
                            let newComponents =
                                if List.contains compId model.SelectedComponents
                                then List.filter (fun cId -> cId <> compId) model.SelectedComponents // If component selected was already in the list, remove it
                                else compId :: model.SelectedComponents // If user clicked on a new component add it to the selected list
                            match model.ButtonList with
                            | [] ->
                                {model with 
                                    SelectedComponents = newComponents; 
                                    SnapSymbols = emptySnap
                                    LastValidPos = mMsg.Pos ; 
                                    LastValidBoundingBoxes=model.BoundingBoxes ; 
                                    Action = action; LastMousePos = mMsg.Pos; 
                                    TmpModel = Some model; 
                                    PrevWireSelection = model.SelectedWires},
                                Cmd.batch [symbolCmd (SymbolT.SelectSymbols newComponents); Cmd.ofMsg msg]
                            | _ -> 
                                let buttonId = model.ButtonList
                                {model with 
                                    SelectedComponents = newComponents; 
                                    SnapSymbols = emptySnap
                                    LastValidPos = mMsg.Pos ; 
                                    LastValidBoundingBoxes=model.BoundingBoxes ; 
                                    Action = action; LastMousePos = mMsg.Pos; 
                                    TmpModel = Some model; 
                                    PrevWireSelection = model.SelectedWires;
                                    ButtonList = []},
                                Cmd.batch [symbolCmd (SymbolT.SelectSymbols newComponents); symbolCmd (SymbolT.DeleteSymbols buttonId);Cmd.ofMsg UpdateBoundingBoxes;Cmd.ofMsg msg]
                        else
                            let newComponents, newWires =
                                if List.contains compId model.SelectedComponents
                                then model.SelectedComponents, model.SelectedWires // Keep selection for symbol movement
                                else [compId], [] // If user clicked on a new component, select that one instead
                            let snapXY =
                                match newComponents with
                                | [compId] -> 
                                    getNewSymbolSnapInfo model model.Wire.Symbol.Symbols[compId]
                                | _ -> emptySnap
                            match model.ButtonList with
                            | [] ->
                                {model with 
                                    SelectedComponents = newComponents; 
                                    SnapSymbols = snapXY
                                    LastValidPos = mMsg.Pos ; 
                                    LastValidBoundingBoxes=model.BoundingBoxes ; 
                                    SelectedWires = newWires; Action = action; 
                                    LastMousePos = mMsg.Pos; TmpModel = Some model},
                                Cmd.batch [ symbolCmd (SymbolT.SelectSymbols newComponents)
                                            wireCmd (BusWireT.SelectWires newWires)
                                            Cmd.ofMsg msg]
                            | _ ->
                                let buttonId = model.ButtonList
                                {model with 
                                    SelectedComponents = newComponents; 
                                    SnapSymbols = snapXY
                                    LastValidPos = mMsg.Pos ; 
                                    LastValidBoundingBoxes=model.BoundingBoxes ; 
                                    SelectedWires = newWires; Action = action; 
                                    LastMousePos = mMsg.Pos; TmpModel = Some model;
                                    ButtonList = []},
                                Cmd.batch [ symbolCmd (SymbolT.SelectSymbols newComponents)
                                            wireCmd (BusWireT.SelectWires newWires)
                                            symbolCmd (SymbolT.DeleteSymbols buttonId)
                                            Cmd.ofMsg UpdateBoundingBoxes
                                            Cmd.ofMsg msg]

        | Connection connId ->
            let aSeg = BusWireUpdateHelpers.getClickedSegment model.Wire connId mMsg.Pos
            let (i,wId) = aSeg.Segment.GetId()
            let segments = model.Wire.Wires[wId].Segments
            if i > segments.Length - 1 then
                failwithf "What? Error in getClcikedSegment: "
            let msg = DoNothing

            if model.CtrlKeyDown
            then
                let newWires =
                    if List.contains connId model.SelectedWires
                    then List.filter (fun cId -> cId <> connId) model.SelectedWires // If component selected was already in the list, remove it
                    else connId :: model.SelectedWires // If user clicked on a new component add it to the selected list

                { model with SelectedWires = newWires; Action = Idle; TmpModel = Some model; PrevWireSelection = model.SelectedWires},
                Cmd.batch [wireCmd (BusWireT.SelectWires newWires); Cmd.ofMsg msg]
            else
                let snapXY = getNewSegmentSnapInfo model aSeg
                match model.ButtonList with
                | [] ->
                    { model with 
                        SelectedComponents = []; 
                        SelectedWires = [ connId ]; 
                        SnapSegments = snapXY
                        Action = MovingWire (aSeg.Segment.GetId()); 
                        TmpModel = Some model},
                    Cmd.batch [ symbolCmd (SymbolT.SelectSymbols [])
                                wireCmd (BusWireT.SelectWires [ connId ])
                                wireCmd (BusWireT.DragSegment (aSeg.Segment.GetId(), mMsg))
                                wireCmd (BusWireT.ResetJumps [ connId ] )
                                Cmd.ofMsg msg]
                | _ ->
                    let buttonId = model.ButtonList 
                    { model with 
                        SelectedComponents = []; 
                        SelectedWires = [ connId ]; 
                        SnapSegments = snapXY
                        Action = MovingWire (aSeg.Segment.GetId()); 
                        TmpModel = Some model
                        ButtonList = []},
                    Cmd.batch [ symbolCmd (SymbolT.SelectSymbols [])
                                symbolCmd (SymbolT.DeleteSymbols buttonId)
                                Cmd.ofMsg UpdateBoundingBoxes
                                wireCmd (BusWireT.SelectWires [ connId ])
                                wireCmd (BusWireT.DragSegment (aSeg.Segment.GetId(), mMsg))
                                wireCmd (BusWireT.ResetJumps [ connId ] )
                                Cmd.ofMsg msg]
        | Canvas ->
            let newComponents, newWires =
                if model.CtrlKeyDown
                then model.SelectedComponents, model.SelectedWires //do not deselect if in CtrlKeyDown mode
                else [], []
            // Start Creating Selection Box and Reset Selected Components
            let initialiseSelection = 
                {model.DragToSelectBox with TopLeft= {X=mMsg.Pos.X; Y=mMsg.Pos.Y}}
            match model.CtrlKeyDown with
            | true ->

                {model with DragToSelectBox = initialiseSelection; Action = Selecting; SelectedComponents = newComponents; SelectedWires = newWires },
                Cmd.batch [ symbolCmd (SymbolT.SelectSymbols newComponents)
                            wireCmd (BusWireT.SelectWires newWires) ]

            | false ->
                match model.ButtonList with
                | [] ->
                    {model with DragToSelectBox = initialiseSelection; Action = Selecting; SelectedComponents = newComponents; SelectedWires = newWires },
                    Cmd.batch [ symbolCmd (SymbolT.SelectSymbols newComponents)
                                wireCmd (BusWireT.SelectWires newWires) ]
                | _ ->
                    let buttonId = model.ButtonList 
                    {model with DragToSelectBox = initialiseSelection; Action = Selecting; SelectedComponents = newComponents; SelectedWires = newWires; ButtonList = [] },
                    Cmd.batch [ symbolCmd (SymbolT.SelectSymbols newComponents)
                                symbolCmd (SymbolT.DeleteSymbols buttonId)
                                wireCmd (BusWireT.SelectWires newWires)
                                Cmd.ofMsg UpdateBoundingBoxes ]
          


/// Mouse Drag Update, can be: drag-to-selecting, moving symbols, connecting wire between ports.
let mDragUpdate 
        (model: Model) 
        (mMsg: MouseT) 
            : Model * Cmd<Msg> =
    let setDragCursor (model:Model, cmd: Cmd<Msg>) : Model*Cmd<Msg> =
        let dragCursor = 
            match model.Action with
            | MovingLabel _ -> Grabbing
            | MovingSymbols _ -> CursorType.ClickablePort
            | _ -> model.CursorType
        {model with CursorType = dragCursor}, cmd

    match model.Action with
    | MovingWire segId -> 
        snapWire model mMsg segId 
    
    | Scaling ->
<<<<<<< HEAD
        
        let oldModel = 
            match model.TmpModel with
            | Some x -> x
            | _ -> model
        let startPos = model.Box.StartingPos
        let symButton =  model.Wire.Symbol.Symbols
                            |> Map.find (model.ButtonList |> List.head)
        let distanceMoved = sqrt((mMsg.Pos.X-startPos.X)**2 + (mMsg.Pos.Y-startPos.Y)**2)
        printfn $"differences : {mMsg.Pos.X-startPos.X} {mMsg.Pos.Y-startPos.Y}"
        printfn $"distanceMoved: {distanceMoved}"
        printfn $"oldPos: {symButton.Pos.X} {symButton.Pos.Y}"
        printfn $"newPos: {symButton.Pos.X+(distanceMoved*2.)} {symButton.Pos.Y-(distanceMoved*2.)}"
        let newPos = {X=startPos.X+(distanceMoved*(sqrt(2.)/2.)); Y=(startPos.Y-(distanceMoved*(sqrt(2.)/2.)))}
        let symNewButton = {symButton with Pos = newPos; Component = {symButton.Component with X = newPos.X; Y = newPos.Y}}
        let newMap = model.Wire.Symbol.Symbols |> Map.add symNewButton.Id symNewButton
        //let newModel = {model with Wire = {model.Wire with Symbol = {model.Wire.Symbol with Symbols = newMap}};ScrollingLastMousePos = {Pos=mMsg.Pos;Move=mMsg.ScreenMovement};LastMousePos = mMsg.Pos}
        let modelSymbols = (SmartRotate.scaleBlock oldModel.SelectedComponents oldModel.Wire.Symbol (distanceMoved*(sqrt(2.)/2.)))
        let newSymModel = {modelSymbols with Symbols = (modelSymbols.Symbols |> Map.add symNewButton.Id symNewButton)}
        {model with Wire = {model.Wire with Symbol = newSymModel};ScrollingLastMousePos = {Pos=mMsg.Pos;Move=mMsg.ScreenMovement};LastMousePos = mMsg.Pos},
        Cmd.ofMsg CheckAutomaticScrolling
       
=======
                let startPos = model.Box.StartingPos
                let startBoxPos = model.Box.TopLeftStart
                let startWidth = model.Box.WidthStart
                let startHeight = model.Box.HeightStart
                let symButton =  model.Wire.Symbol.Symbols
                                            |> Map.find (model.ButtonList |> List.head)
                let distanceMoved = sqrt((mMsg.Pos.X-startPos.X)**2 + (mMsg.Pos.Y-startPos.Y)**2)
                match (startPos.X - mMsg.Pos.X) with
                | x when x < 0. ->
                                            let newPos = {X=startPos.X+(distanceMoved*(sqrt(2.)/2.)); Y=(startPos.Y-(distanceMoved*(sqrt(2.)/2.)))}
                                            let symNewButton = {symButton with Pos = newPos; Component = {symButton.Component with X = newPos.X; Y = newPos.Y}}
                                            let newMap = model.Wire.Symbol.Symbols |> Map.add symNewButton.Id symNewButton
                                            let newTopLeft = {X=(startBoxPos.X-(distanceMoved*(sqrt(2.)/2.))); Y=(startBoxPos.Y-(distanceMoved*(sqrt(2.)/2.)))}
                                            let newBox = {model.Box with BoxBound = {TopLeft = newTopLeft; W = ((sqrt(2.)/2.)*distanceMoved*2.) + startWidth; H = ((sqrt(2.)/2.)*distanceMoved*2.) + startHeight}}
                                            {model with Wire = {model.Wire with Symbol = {model.Wire.Symbol with Symbols = newMap}}
                                                        ScrollingLastMousePos = {Pos=mMsg.Pos;Move=mMsg.ScreenMovement}
                                                        LastMousePos = mMsg.Pos
                                                        Box = newBox}, Cmd.ofMsg CheckAutomaticScrolling
                | x ->  
                                let newPos = {X=startPos.X-(distanceMoved*(sqrt(2.)/2.)); Y=(startPos.Y+(distanceMoved*(sqrt(2.)/2.)))}
                                let symNewButton = {symButton with Pos = newPos; Component = {symButton.Component with X = newPos.X; Y = newPos.Y}}
                                let newMap = model.Wire.Symbol.Symbols |> Map.add symNewButton.Id symNewButton
                                let newTopLeft = {X=(startBoxPos.X+(distanceMoved*(sqrt(2.)/2.))); Y=(startBoxPos.Y+(distanceMoved*(sqrt(2.)/2.)))}
                                let newBox = {model.Box with BoxBound = {TopLeft = newTopLeft; W = startWidth - ((sqrt(2.)/2.)*distanceMoved*2.) ; H = startHeight - ((sqrt(2.)/2.)*distanceMoved*2.) }}
                                {model with Wire = {model.Wire with Symbol = {model.Wire.Symbol with Symbols = newMap}}
                                            ScrollingLastMousePos = {Pos=mMsg.Pos;Move=mMsg.ScreenMovement}
                                            LastMousePos = mMsg.Pos
                                            Box = newBox}, Cmd.ofMsg CheckAutomaticScrolling

>>>>>>> d8724e5e

    | Selecting -> 
        let initialX = model.DragToSelectBox.TopLeft.X
        let initialY = model.DragToSelectBox.TopLeft.Y
        let newDragToSelectBox = {model.DragToSelectBox with W = (mMsg.Pos.X - initialX); H = (mMsg.Pos.Y - initialY)}
        {model with DragToSelectBox = newDragToSelectBox
                    ScrollingLastMousePos = {Pos=mMsg.Pos;Move=mMsg.ScreenMovement}
                    LastMousePos = mMsg.Pos
         }, Cmd.ofMsg CheckAutomaticScrolling
    | InitialiseMovingLabel compId->
        {model with
                Action = MovingLabel
                LastMousePos = mMsg.Pos
                ScrollingLastMousePos = {Pos = mMsg.Pos; Move = mMsg.ScreenMovement}
                SelectedLabel = Some compId
            }, Cmd.ofMsg DoNothing
    | InitialiseMoving _ ->
        let movingWires = BusWireUpdateHelpers.getConnectedWireIds model.Wire model.SelectedComponents
        let newModel, cmd = moveSymbols model mMsg
        newModel, Cmd.batch [ cmd ]
    | MovingSymbols | DragAndDrop ->
        moveSymbols model mMsg
    | MovingLabel ->
        let movingCompId =
            match model.SelectedLabel with
            | Some compid -> compid
            | None -> 
                failwithf "What? no component found for moving label operation"
        {model with
            Action = MovingLabel
            CursorType = Grabbing
            LastMousePos = mMsg.Pos
            ScrollingLastMousePos = {Pos = mMsg.Pos; Move = mMsg.ScreenMovement}
        },
        symbolCmd (SymbolT.MoveLabel (movingCompId, mMsg.Pos - model.LastMousePos))

    | ConnectingInput _ ->
        let nearbyComponents = findNearbyComponents model mMsg.Pos 50 
        let _, nearbyOutputPorts = findNearbyPorts model

        let targetPort, drawLineTarget =
            match mouseOnPort nearbyOutputPorts mMsg.Pos 12.5 with
            | Some (OutputPortId portId, portLoc) -> (portId, portLoc) // If found target, snap target of the line to the port
            | None -> ("", mMsg.Pos)

        { model with
                    NearbyComponents = nearbyComponents
                    ConnectPortsLine = (fst model.ConnectPortsLine, drawLineTarget)
                    TargetPortId = targetPort
                    LastMousePos = mMsg.Pos
                    ScrollingLastMousePos = {Pos=mMsg.Pos;Move=mMsg.ScreenMovement}}
        , Cmd.ofMsg CheckAutomaticScrolling
    | ConnectingOutput _ ->
        let nearbyComponents = findNearbyComponents model mMsg.Pos 50
        let nearbyInputPorts, _ = findNearbyPorts model

        let targetPort, drawLineTarget =
            match mouseOnPort nearbyInputPorts mMsg.Pos 12.5 with
            | Some (InputPortId portId, portLoc) -> (portId, portLoc) // If found target, snap target of the line to the port
            | None -> ("", mMsg.Pos)

        { model with
                    NearbyComponents = nearbyComponents
                    ConnectPortsLine = (fst model.ConnectPortsLine, drawLineTarget)
                    TargetPortId = targetPort
                    LastMousePos = mMsg.Pos
                    ScrollingLastMousePos = {Pos=mMsg.Pos;Move=mMsg.ScreenMovement} }
        , Cmd.ofMsg CheckAutomaticScrolling

    | MovingPort portId->
        model, symbolCmd (SymbolT.MovePort (portId, mMsg.Pos))
    | Panning initPos->
        let sPos = initPos - mMsg.ScreenPage
        model, Cmd.ofMsg (Msg.UpdateScrollPos sPos)
    | Idle 
    | InitialisedCreateComponent _ 
    | Scrolling -> model, Cmd.none
    |> setDragCursor
/// Mouse Up Update, can have: finished drag-to-select, pressed on a component, finished symbol movement, connected a wire between ports
let mUpUpdate (model: Model) (mMsg: MouseT) : Model * Cmd<Msg> = // mMsg is currently un-used, but kept for future possibilities
    let newModel =
        match model.TmpModel with
        | None -> model
        | Some newModel -> {newModel with SelectedComponents = model.SelectedComponents}
    match model.Action with
    | MovingWire segId ->
        let _, connId = segId
        { model with Action = Idle ; UndoList = appendUndoList model.UndoList newModel; RedoList = [] },
        Cmd.batch [ wireCmd (BusWireT.DragSegment (segId, mMsg))
                    wireCmd (BusWireT.CoalesceWire connId)
                    wireCmd (BusWireT.MakeJumps [ connId ] ) ]
    | Selecting ->
        let newComponents = findIntersectingComponents model model.DragToSelectBox
        let newWires = 
            BusWireUpdate.getIntersectingWires model.Wire model.DragToSelectBox
            |> List.map fst
        let resetDragToSelectBox = {model.DragToSelectBox with H = 0.0; W = 0.0}
        let selectComps, selectWires =
            if mMsg.ShiftKeyDown then
                model.SelectedComponents, model.SelectedWires
            elif model.CtrlKeyDown then
                symDiff newComponents model.SelectedComponents, symDiff newWires model.SelectedWires
            else 
                newComponents, newWires
        let nextAction = match selectComps.Length with
                                             | s when s<2 -> Idle 
                                             | _ -> Scaling
        { model with 
            DragToSelectBox = resetDragToSelectBox; 
            Action = nextAction; SelectedComponents = selectComps; 
            SelectedWires = selectWires; 
            AutomaticScrolling = false },
        Cmd.batch [ symbolCmd (SymbolT.SelectSymbols selectComps)
                    Cmd.ofMsg (DrawBox)
                    wireCmd (BusWireT.SelectWires selectWires) ]

    | InitialiseMoving compId -> 
            // not sure there is any point to running this from mouse UP this now we are not altering selection?
            // legacy case due for removal?
            { model with Action = Idle}, wireCmd (BusWireT.SelectWires [])

    | InitialiseMovingLabel compId ->
        { model with Action = Idle; SelectedLabel = Some compId },
        Cmd.ofMsg DoNothing

    | MovingLabel ->
        {model with Action = Idle}, Cmd.ofMsg DoNothing
    
    | Scaling -> 
        let symButton =  model.Wire.Symbol.Symbols
                        |> Map.find (model.ButtonList |> List.head)
        {model with Action = Idle; Box = {model.Box with StartingPos = symButton.Pos}}, Cmd.ofMsg DoNothing
        
    | MovingSymbols ->
        // Reset Movement State in Model
        match model.ErrorComponents with
        | [] ->
            let movingWires = BusWireUpdateHelpers.getConnectedWireIds model.Wire model.SelectedComponents
            {model with
                // BoundingBoxes = Symbol.getBoundingBoxes model.Wire.Symbol
                Action = Idle
                SnapSymbols = emptySnap
                SnapSegments = emptySnap
                UndoList = appendUndoList model.UndoList newModel
                RedoList = []
                AutomaticScrolling = false },
            wireCmd (BusWireT.MakeJumps movingWires)
        | _ ->
            let movingWires = BusWireUpdateHelpers.getConnectedWireIds model.Wire model.SelectedComponents
            {model with
                BoundingBoxes = model.LastValidBoundingBoxes
                Action = Idle
                SnapSymbols = emptySnap
                SnapSegments = emptySnap
                AutomaticScrolling = false },
            Cmd.batch [ symbolCmd (SymbolT.MoveSymbols (model.SelectedComponents, (model.LastValidPos - mMsg.Pos)))
                        Cmd.ofMsg UpdateBoundingBoxes
                        symbolCmd (SymbolT.SelectSymbols (model.SelectedComponents))
                        wireCmd (BusWireT.UpdateWires (model.SelectedComponents, model.LastValidPos - mMsg.Pos))
                        wireCmd (BusWireT.MakeJumps movingWires) ]
    | ConnectingInput inputPortId ->
        let cmd, undoList ,redoList =
            if model.TargetPortId <> "" // If a target has been found, connect a wire
            then wireCmd (BusWireT.AddWire (inputPortId, (OutputPortId model.TargetPortId))),
                           appendUndoList model.UndoList newModel, []
            else Cmd.none , model.UndoList , model.RedoList
        {model with Action = Idle; TargetPortId = ""; UndoList = undoList ; RedoList = redoList ; AutomaticScrolling = false }, cmd
    | ConnectingOutput outputPortId ->
        let cmd , undoList , redoList =
            if model.TargetPortId <> "" // If a target has been found, connect a wire
            then  wireCmd (BusWireT.AddWire (InputPortId model.TargetPortId, outputPortId)),
                           appendUndoList model.UndoList newModel , []
            else Cmd.none , model.UndoList , model.RedoList
        { model with Action = Idle; TargetPortId = ""; UndoList = undoList ; RedoList = redoList ; AutomaticScrolling = false  }, cmd
    | MovingPort portId ->
        let symbol = Symbol.getCompId model.Wire.Symbol portId
        {model with Action = Idle},
        Cmd.batch [
            symbolCmd (SymbolT.MovePortDone (portId, mMsg.Pos))
            wireCmd (BusWireT.UpdateSymbolWires symbol);
            wireCmd (BusWireT.RerouteWire portId)]
    | _ -> model, Cmd.none

/// Mouse Move Update, looks for nearby components and looks if mouse is on a port
let mMoveUpdate 
        (model: Model) 
        (mMsg: MouseT) 
            : Model * Cmd<Msg> =
    match model.Action with
    | DragAndDrop -> moveSymbols model mMsg
    | InitialisedCreateComponent (ldcs, compType, lbl) ->
        let labelTest = 
            match compType with
            |Input _ | Input1 (_,_) |Output _ |Viewer _ |IOLabel ->
                SymbolUpdate.generateIOLabel model.Wire.Symbol compType lbl
            | _ ->
                if lbl = "" then SymbolUpdate.generateLabel model.Wire.Symbol compType else lbl
        let newSymbolModel, newCompId = SymbolUpdate.addSymbol ldcs model.Wire.Symbol mMsg.Pos compType labelTest

        { model with Wire = { model.Wire with Symbol = newSymbolModel }
                     Action = DragAndDrop
                     SelectedComponents = [ newCompId ]
                     SelectedWires = []
                     LastMousePos = mMsg.Pos
                     ScrollingLastMousePos = {Pos=mMsg.Pos;Move=mMsg.ScreenMovement} },
        Cmd.batch [ Cmd.ofMsg UpdateBoundingBoxes
                    symbolCmd (SymbolT.SelectSymbols [])
                    symbolCmd (SymbolT.PasteSymbols [ newCompId ]) ]
    | _ ->
        let nearbyComponents = findNearbyComponents model mMsg.Pos 50 // TODO Group Stage: Make this more efficient, update less often etc, make a counter?

        let newCursor =
            match model.CursorType, model.Action with
            | Spinner,_ -> Spinner
            | _ ->
                match mouseOn { model with NearbyComponents = nearbyComponents } mMsg.Pos with // model.NearbyComponents can be outdated e.g. if symbols have been deleted -> send with updated nearbyComponents.
                | InputPort _ | OutputPort _ -> ClickablePort // Change cursor if on port
                | Label _ -> GrabLabel
                | Connection _ -> GrabWire
                | Component _ -> GrabSymbol
                | _ -> Default
        let newModel = { model with NearbyComponents = nearbyComponents; CursorType = newCursor; LastMousePos = mMsg.Pos; ScrollingLastMousePos = {Pos=mMsg.Pos;Move=mMsg.ScreenMovement} } 
        
        if Set.contains "CONTROL" model.CurrentKeyPresses then
            newModel , symbolCmd (SymbolT.ShowCustomOnlyPorts nearbyComponents)
        else 
            newModel, symbolCmd (SymbolT.ShowPorts nearbyComponents) // Show Ports of nearbyComponents

let getVisibleScreenCentre (model : Model) : XYPos =
    let canvas = document.getElementById "Canvas"
    {
        X = (canvas.scrollLeft + canvas.clientWidth / 2.0) / model.Zoom
        Y = (canvas.scrollTop + canvas.clientHeight / 2.0) / model.Zoom
    }

let validateTwoSelectedSymbols (model:Model) =
        match model.SelectedComponents with
        | [s1; s2] as syms -> 
            let symbols = model.Wire.Symbol.Symbols
            let getSym sId = 
                Map.tryFind sId symbols
            match getSym s1, getSym s2 with
            | Some s1, Some s2 -> 
                printfn $"Testing with\ns1= {s1.Component.Type}\n s2={s2.Component.Type}"
                Some(s1,s2)
            | _ -> 
                printfn "Error: can't validate the two symbols selected to reorder ports"
                None
        | syms -> 
            printfn $"Can't test because number of selected symbols ({syms.Length}) is not 2"
            None

let validateMultipleSelectedSymbols (model:Model) =
    match model.SelectedComponents with
        | lst when lst.Length > 1 -> 
            let symbols = model.Wire.Symbol.Symbols
            let getSym sId = 
                Map.tryFind sId symbols
            let syms = lst |> List.map getSym |> List.filter (fun x -> x <> None) |> List.map (fun x -> x.Value)
            printfn $"Testing with {syms.Length} symbols"
            Some syms
        | _ -> printfn "Error less than two components selected"
               None
     



let rec getHorizontalChannel (bb1:BoundingBox) (bb2:BoundingBox) : BoundingBox option =
    if bb1.TopLeft.Y > bb2.TopLeft.Y then
        getHorizontalChannel bb2 bb1
    else
        if bb1.TopLeft.Y + bb1.H > bb2.TopLeft.Y then
            None //Vertical intersection
        elif bb1.TopLeft.X > bb2.TopLeft.X + bb2.W|| bb1.TopLeft.X + bb1.W < bb2.TopLeft.X then
            None //Symbols ar not aligned vertically
        else 
            let y1, y2 = bb1.TopLeft.Y + bb1.H, bb2.TopLeft.Y
            let union = boxUnion bb1 bb2
            let topLeft = {X = union.TopLeft.X; Y = y1}
            Some {TopLeft = topLeft; W = union.W; H = y2 - y1}
let rec getVerticalChannel (bb1:BoundingBox) (bb2:BoundingBox) : BoundingBox option =
    if bb1.TopLeft.X > bb2.TopLeft.X then
        getVerticalChannel bb2 bb1
    else
        if  bb1.TopLeft.X + bb1.W > bb2.TopLeft.X then
            None // horizontal intersection
        elif bb1.TopLeft.Y > bb2.TopLeft.Y + bb2.H || bb1.TopLeft.Y + bb1.H < bb2.TopLeft.Y then
            None // symbols are not aligned vertically
        else
            let x1, x2 = bb1.TopLeft.X + bb1.W, bb2.TopLeft.X // horizontal channel
            let union = boxUnion bb1 bb2
            let topLeft = {Y=union.TopLeft.Y; X=x1}
            Some {TopLeft = topLeft; H = union.H; W = x2 - x1}

/// Geometric helper used for testing. Probably needs a better name, and to be collected with other
/// This should perhaps be generalised for all orientations and made a helper function.
/// However different testing may be needed, so who knows?
/// Return the vertical channel between two bounding boxes, if they do not intersect and
/// their vertical coordinates overlap.
let getChannel (bb1:BoundingBox) (bb2:BoundingBox) : Option<BoundingBox*Orientation> =
    let vChannel = getVerticalChannel bb1 bb2
    let hChannel = getHorizontalChannel bb1 bb2 
    match vChannel, hChannel with
    | Some vBB, Some hBB -> None //Should not happen
    | Some vBB, None -> Some (vBB, Vertical)
    | None, Some hBB -> Some (hBB, Horizontal)
    | None, None -> None<|MERGE_RESOLUTION|>--- conflicted
+++ resolved
@@ -305,13 +305,7 @@
 
         | Component compId ->
             match (model.Wire.Symbol.Symbols |> Map.find compId).Component.Type with 
-<<<<<<< HEAD
-                | s when s = ScaleButton ->                   
-
-                                            let symButton = (model.Wire.Symbol.Symbols |> Map.find compId)
-                                            let iniPos = symButton.Pos
-                                            {model with Action = Scaling; Box = {model.Box with StartingPos= iniPos}; TmpModel = Some model}, Cmd.none
-=======
+
                 | s when s = ScaleButton ->   
                                                               let symButton = (model.Wire.Symbol.Symbols |> Map.find compId)
                                                               let iniPos = symButton.Pos
@@ -321,8 +315,9 @@
                                                               {model with Action = Scaling; Box = {model.Box with StartingPos= iniPos
                                                                                                                   TopLeftStart=TopLeft
                                                                                                                   WidthStart = startW
-                                                                                                                  HeightStart= startH}}, Cmd.none
->>>>>>> d8724e5e
+                                                                                                                  HeightStart= startH}
+                                                                                                                  TmpModel = Some model}, Cmd.none
+
                 |_ ->  
                         let msg, action = DoNothing, InitialiseMoving compId
                         if model.CtrlKeyDown || mMsg.ShiftKeyDown
@@ -489,30 +484,11 @@
         snapWire model mMsg segId 
     
     | Scaling ->
-<<<<<<< HEAD
-        
-        let oldModel = 
-            match model.TmpModel with
-            | Some x -> x
-            | _ -> model
-        let startPos = model.Box.StartingPos
-        let symButton =  model.Wire.Symbol.Symbols
-                            |> Map.find (model.ButtonList |> List.head)
-        let distanceMoved = sqrt((mMsg.Pos.X-startPos.X)**2 + (mMsg.Pos.Y-startPos.Y)**2)
-        printfn $"differences : {mMsg.Pos.X-startPos.X} {mMsg.Pos.Y-startPos.Y}"
-        printfn $"distanceMoved: {distanceMoved}"
-        printfn $"oldPos: {symButton.Pos.X} {symButton.Pos.Y}"
-        printfn $"newPos: {symButton.Pos.X+(distanceMoved*2.)} {symButton.Pos.Y-(distanceMoved*2.)}"
-        let newPos = {X=startPos.X+(distanceMoved*(sqrt(2.)/2.)); Y=(startPos.Y-(distanceMoved*(sqrt(2.)/2.)))}
-        let symNewButton = {symButton with Pos = newPos; Component = {symButton.Component with X = newPos.X; Y = newPos.Y}}
-        let newMap = model.Wire.Symbol.Symbols |> Map.add symNewButton.Id symNewButton
-        //let newModel = {model with Wire = {model.Wire with Symbol = {model.Wire.Symbol with Symbols = newMap}};ScrollingLastMousePos = {Pos=mMsg.Pos;Move=mMsg.ScreenMovement};LastMousePos = mMsg.Pos}
-        let modelSymbols = (SmartRotate.scaleBlock oldModel.SelectedComponents oldModel.Wire.Symbol (distanceMoved*(sqrt(2.)/2.)))
-        let newSymModel = {modelSymbols with Symbols = (modelSymbols.Symbols |> Map.add symNewButton.Id symNewButton)}
-        {model with Wire = {model.Wire with Symbol = newSymModel};ScrollingLastMousePos = {Pos=mMsg.Pos;Move=mMsg.ScreenMovement};LastMousePos = mMsg.Pos},
-        Cmd.ofMsg CheckAutomaticScrolling
-       
-=======
+ 
+                let oldModel = 
+                  match model.TmpModel with
+                  | Some x -> x
+                  | _ -> model
                 let startPos = model.Box.StartingPos
                 let startBoxPos = model.Box.TopLeftStart
                 let startWidth = model.Box.WidthStart
@@ -524,10 +500,12 @@
                 | x when x < 0. ->
                                             let newPos = {X=startPos.X+(distanceMoved*(sqrt(2.)/2.)); Y=(startPos.Y-(distanceMoved*(sqrt(2.)/2.)))}
                                             let symNewButton = {symButton with Pos = newPos; Component = {symButton.Component with X = newPos.X; Y = newPos.Y}}
-                                            let newMap = model.Wire.Symbol.Symbols |> Map.add symNewButton.Id symNewButton
+                                            //let newMap = model.Wire.Symbol.Symbols |> Map.add symNewButton.Id symNewButton
+                                            let modelSymbols = (SmartRotate.scaleBlock oldModel.SelectedComponents oldModel.Wire.Symbol -(distanceMoved*(sqrt(2.)/2.)))
+                                            let newSymModel = {modelSymbols with Symbols = (modelSymbols.Symbols |> Map.add symNewButton.Id symNewButton)}
                                             let newTopLeft = {X=(startBoxPos.X-(distanceMoved*(sqrt(2.)/2.))); Y=(startBoxPos.Y-(distanceMoved*(sqrt(2.)/2.)))}
                                             let newBox = {model.Box with BoxBound = {TopLeft = newTopLeft; W = ((sqrt(2.)/2.)*distanceMoved*2.) + startWidth; H = ((sqrt(2.)/2.)*distanceMoved*2.) + startHeight}}
-                                            {model with Wire = {model.Wire with Symbol = {model.Wire.Symbol with Symbols = newMap}}
+                                            {model with Wire = {model.Wire with Symbol = newSymModel}
                                                         ScrollingLastMousePos = {Pos=mMsg.Pos;Move=mMsg.ScreenMovement}
                                                         LastMousePos = mMsg.Pos
                                                         Box = newBox}, Cmd.ofMsg CheckAutomaticScrolling
@@ -535,14 +513,15 @@
                                 let newPos = {X=startPos.X-(distanceMoved*(sqrt(2.)/2.)); Y=(startPos.Y+(distanceMoved*(sqrt(2.)/2.)))}
                                 let symNewButton = {symButton with Pos = newPos; Component = {symButton.Component with X = newPos.X; Y = newPos.Y}}
                                 let newMap = model.Wire.Symbol.Symbols |> Map.add symNewButton.Id symNewButton
+                                let modelSymbols = (SmartRotate.scaleBlock oldModel.SelectedComponents oldModel.Wire.Symbol (distanceMoved*(sqrt(2.)/2.)))
+                                let newSymModel = {modelSymbols with Symbols = (modelSymbols.Symbols |> Map.add symNewButton.Id symNewButton)}
                                 let newTopLeft = {X=(startBoxPos.X+(distanceMoved*(sqrt(2.)/2.))); Y=(startBoxPos.Y+(distanceMoved*(sqrt(2.)/2.)))}
                                 let newBox = {model.Box with BoxBound = {TopLeft = newTopLeft; W = startWidth - ((sqrt(2.)/2.)*distanceMoved*2.) ; H = startHeight - ((sqrt(2.)/2.)*distanceMoved*2.) }}
-                                {model with Wire = {model.Wire with Symbol = {model.Wire.Symbol with Symbols = newMap}}
+                                {model with Wire = {model.Wire with Symbol = newSymModel}
                                             ScrollingLastMousePos = {Pos=mMsg.Pos;Move=mMsg.ScreenMovement}
                                             LastMousePos = mMsg.Pos
                                             Box = newBox}, Cmd.ofMsg CheckAutomaticScrolling
 
->>>>>>> d8724e5e
 
     | Selecting -> 
         let initialX = model.DragToSelectBox.TopLeft.X
