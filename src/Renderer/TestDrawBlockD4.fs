module TestDrawBlockD4
open Elmish

open GenerateData
open TestDrawBlockD1.Circuit
open TestDrawBlockD1.Builder
open TestDrawBlockD2
open TestDrawBlock
open TestLib
open TestDrawBlock.HLPTick3
open TestDrawBlock.HLPTick3.Asserts
open TestDrawBlock.HLPTick3.Builder
open TestDrawBlock.HLPTick3.Tests
open SheetBeautifyHelpers
open SheetBeautifyD1
open SheetBeautifyD4

open EEExtensions
open Optics
open Optics.Operators
open DrawHelpers
open Helpers
open CommonTypes
open ModelType
open DrawModelType
open Sheet.SheetInterface
open BlockHelpers



module Circuit =
    
    /// generates random circuit without overlap
    let randCircuit ((comps: ComponentType list), (posGen: XYPos list)) =
        // let genRand = System.Random(seed)
        printfn $"comps len = {List.length comps}"
        printfn $"pos len = {List.length posGen}"
        if (List.length comps <> List.length posGen) 
        then failwithf "needs 1-1 mapping for component's pos in Random Circuit"

        /// Returns function to add a symbol to sheet
        let addSingleSym (num:int) comp (pos:XYPos) =
            addSym $"SYM{num}" comp pos.X pos.Y

        /// Adds all input symbols to sheet
        let placeSyms (sheet : Result<SheetT.Model, string>) : Result<SheetT.Model, string> =
            List.mapi2 addSingleSym comps posGen
            |> List.fold (fun s x -> x s) sheet

        let addWireToModel (sheet: SheetT.Model) (inId, outId)  =
            let wModel = sheet.Wire
            let newWire = 
                wModel
                |> BusWireUpdate.makeNewWire (InputPortId inId) (OutputPortId outId)
            Optic.set (busWireModel_ >-> BusWireT.wireOf_ newWire.WId) newWire sheet
        

        /// Adds random wires input symbols to sheet
        /// whilst still being reproducable
        let placeWires (sheet : SheetT.Model) : Result<SheetT.Model, string> =
            let sortedSyms = 
                sheet.Wire.Symbol.Symbols 
                |> mapValues 
                |> Array.sortBy (fun sym -> sym.Pos.X + sym.Pos.Y)
                |> printId
            let portIdByType (portType: PortType) (sheet: SheetT.Model) : string array =
                let portMap = sheet.Wire.Symbol.Ports
                sortedSyms
                |> Array.map (fun sym -> 
                                    let order = sym.PortMaps.Order
                                    order[Left]
                                    @ order[Bottom]
                                    @ order[Right]
                                    @ order[Top]
                                    |> List.toArray)
                |> Array.concat
                |> Array.filter (fun string -> portMap[string].PortType = portType)
            
            let inPorts = portIdByType PortType.Input sheet
            let outPorts = portIdByType PortType.Output sheet
            let minLen = min (Array.length inPorts) (Array.length outPorts)
            
            
            Array.fold addWireToModel sheet (Array.zip (Array.take minLen inPorts) (Array.take minLen outPorts))
            |> Ok
            
        
        // Place all symbols
        // Connect with random wiring
        // random flips / rotates
        Ok initSheetModel
        |> placeSyms
        |> Result.bind placeWires
        |> getOkOrFail


module TestData =
    
    /// All components available for random selection
    let allComps : ComponentType array =
        [|   
            Input1 (1, None);
            Output 1;
            Viewer 1;
            IOLabel;
            NotConnected;
            BusCompare1 (1, 0u, "test");
            BusSelection (1, 0);
            Constant1 (1, 0, "test");
            Not;
            Decode4;
            GateN (GateComponentType.And, 2);
            GateN (GateComponentType.And, 10);
            Mux2;
            Mux4;
            Mux8;
            Demux2;
            Demux4;
            Demux8;
            NbitsAdder 1;
            NbitsAdderNoCin 1;
            NbitsAdderNoCout 1;
            NbitsAdderNoCinCout 1;
            NbitsXor (1, None);
            NbitsAnd 1;
            NbitsNot 1;
            NbitsOr 1;
            NbitSpreader 4;
            ctrlPathCC;  // Custom
            dataPathCC; // Custom
            MergeWires;
            SplitWire 1;
            MergeN 1;
            SplitN (1, [1], [0]);
            DFF;
            DFFE;
            Register 1;
            RegisterE 1;
            Counter 1;
            CounterNoLoad 1;
            CounterNoEnable 1;
            CounterNoEnableLoad 1;
            AsyncROM1 (exampleMem 1);
            ROM1 (exampleMem 1);
            AsyncRAM1 (exampleMem 1);
            RAM1 (exampleMem 1);
        |]

    /// Returns a random element from an array
    let randElem (arr: 'a array) =
        let len = Array.length arr
        let randIdx = random.Next(len)
        arr.[randIdx]

    /// Gets all combinations of length n from a list
    let rec combinations n list =
        match n, list with
        | 0, _ -> [[]]
        | _, [] -> []
        | k, (x::xs) -> 
            let withX = combinations (k-1) xs |> List.map (fun ys -> x::ys)
            let withoutX = combinations k xs
            withX @ withoutX

    ///
    let nRandComps n =  
        combinations n (Array.toList allComps)
        |> fromList

    // let nRandPos n = 
    //     let posGen = randXY {
    //                             min = -400
    //                             step = 100
    //                             max = 400
    //                         }
    //     toList posGen
    let getTestRand n =
        (nRandComps n, fromList randomPos)
        ||> product (fun compL posL -> (compL, posL))
        |> toArray
        |> shuffleA
        |> fromArray


        

    // /// Generates a list of n random components
    // let nRandComps (n:int) : ComponentType list =
    //     let getRandComp _ = randElem allComps

    //     [1..n]
    //     |> List.map getRandComp

    // let nRandXY (n:int) (xyMin, xyStep, xyMax) =
    //     let getRandXY _ = randXY {  
    //                                 min  = xyMin
    //                                 step = xyStep
    //                                 max  = xyMax
    //                              }   

    //     [1..n]
    //     |> List.map getRandXY


    // /// Generator of random number of random components.
    // /// `@param` minimum & maximum number of comps (inclusive)
    // let randCircuitData (cMin, cMax) (xyMin, xyStep, xyMax) =
    //     let n = random.Next(cMin, cMax+1)
    //     let compGen = 
    //         nRandComps n
    //         |> fromList
    //     let posGen =
    //         nRandXY n (xyMin, xyStep, xyMax)


    //     product (fun comp xy -> (comp, xy)) compGen posGen

module Evaluations =
    open TestDrawBlockD1.Evaluations
    open TestDrawBlockD2.Evaluations

    type ConfigD4 =
        {
            wBendWeight: float
            wCrossWeight: float // numOfWireRightAngleCrossings
            wSquashWeight: float
            wLenWeight: float // calcVisWireLength
            failPenalty: float // -1
        }

    let combEval evalA weightA evalB weightB (sheet: SheetT.Model) =
        weightA * (evalA sheet) + weightB * (evalB sheet)

    /// Combines all evaluations into one score
    let evalBeauty (c: ConfigD4) (sheet: SheetT.Model) : float =
        c.wBendWeight * (wireBendProp sheet)
        |> (+) (c.wCrossWeight * (float (numOfWireRightAngleCrossings sheet)))
        |> (+) (c.wSquashWeight * (float (wireSquashProp sheet)))
        // |> (+) (c.wLenWeight * (float (wireSquashProp sheet)))

    let evalD4 =
        evalBeauty  {
                        wBendWeight = 1
                        wCrossWeight = 1
                        wSquashWeight = 1
                        wLenWeight = 0
                        failPenalty = -10
                    }

    let d4Evaluator = 
        {
            EvalFunc = evalD4
            Penalty = -20
        }




module Tests =
    open Circuit
    open TestData
    open TestDrawBlockD3
    open SheetBeautifyD1
    open SheetBeautifyD2
    open SheetBeautifyD3

    let genLC = randXY {min=(0.5); step=0.5; max=1}
    let testD1Circuit testNum firstSample showTargetSheet dispatch =
        runTestOnSheets
            "Large circuit"
            firstSample
            genLC
            showTargetSheet
            (Some beautifySheetBasic)
            makeLargeCircuit
            (AssertFunc failOnAllTests)
            { EvalFunc = Evaluations.wireBendProp; Penalty = -1}
            dispatch
        |> recordPositionInTest testNum showTargetSheet dispatch
    
    let testD2CircuitOptimal testNum firstSample showTargetSheet dispatch =
        runTestOnSheets
            "Large circuit"
            firstSample
            offset
            showTargetSheet
            (Some (beautifySheetOptimal 
                        [sheetAlignScale; sheetOrderFlip; sheetWireLabelSymbol] 
                        3 
                        (Evaluations.evalD4)
                    ))
            makeTestCCCircuit
            (AssertFunc failOnAllTests)
            { EvalFunc = Evaluations.evalD4; Penalty = -1}
            dispatch
        |> recordPositionInTest testNum showTargetSheet dispatch
    
    let testD2Circuit testNum firstSample showTargetSheet dispatch =
        runTestOnSheets
            "basicD4 on D2's test"
            firstSample
            offset
            showTargetSheet
            (Some beautifySheetBasic)
            makeTestCCCircuit
            (AssertFunc failOnAllTests)
            Evaluations.nullEvaluator
            dispatch
        |> recordPositionInTest testNum showTargetSheet dispatch

    let testD3Circuit testNum firstSample showTargetSheet dispatch =
        runTestOnSheets
            "Test for label placement"
            firstSample
            test3Builder
            showTargetSheet
            (Some beautifySheetBasic)
            makeTest2Circuit
            (AssertFunc failOnAllTests)
            Evaluations.nullEvaluator
            dispatch
        |> recordPositionInTest testNum showTargetSheet dispatch


    let genTestRand = getTestRand 3
    let testRand testNum firstSample showTargetSheet dispatch =
        runTestOnSheets
            "random circuit"
            firstSample
            genTestRand
            showTargetSheet
            (Some beautifySheetBasic)
            randCircuit
            (AssertFunc failOnAllTests)
            Evaluations.nullEvaluator
            dispatch
        |> recordPositionInTest testNum showTargetSheet dispatch

    /// List of tests available which can be run ftom Issie File Menu.
    /// The first 9 tests can also be run via Ctrl-n accelerator keys as shown on menu
    let testsToRunFromSheetMenu : (string * (int -> int -> bool -> Dispatch<Msg> -> Unit)) list =
        // Change names and test functions as required
        // delete unused tests from list
        [
<<<<<<< HEAD
            "D1 - Random", testRand // RANDOM TEST (D1 beautify)
            "D2 - Random", Tests.testRandomD2 // RANDOM TEST (D2 beautify)
            //"D2 - Random Eval Score", Tests.testRandomD2Eval // RANDOM TEST, show evaluation score (D2 beautify)
            "D3 - Random", fun _ _ _ _ -> printf "Test3" // RANDOM TEST (D3 beautify)
            "All - D1's test", testD1Circuit // Standard D1 TEST (all beautifies)
            "All - D2's test", Tests.testAll // Standard D2 TEST (all beautifies)
            "All - D3's test", testD3circuit // Standard D3 TEST (all beautifies)
            "All - Random", fun _ _ _ _ -> printf "Test5" // RANDOM TEST (all beautifies)
            "Toggle Beautify", fun _ _ _ _ -> printf "Beautify Toggled"
=======
            "Basic - D1's test", testD1Circuit // Standard D1 TEST (all beautifies)
            "Basic - D2's test", testD2Circuit // Standard D2 TEST (all beautifies)
            "Basic - D3's test", testD3Circuit // Standard D3 TEST (all beautifies)
            "Optimal - D1's test", testD2CircuitOptimal // RANDOM TEST (D2 beautify)
            "Optimal - D2's test", fun _ _ _ _ -> printf "Test5" // RANDOM TEST (D3 beautify)
            "Optimal - D3's test", fun _ _ _ _ -> printf "Test6" // RANDOM TEST (all beautifies)
            "Basic - Random", testRand // RANDOM TEST (D1 beautify)
            "Toggle Beautify", fun _ _ _ _ -> printf "Beautify Toggled" // Toggle beautify function
>>>>>>> 25284aca
            "Next Test Error", fun _ _ _ _ -> printf "Next Error:" // Go to the nexterror in a test
        ]
        //         [
        //     "D1 - Random", testRand // RANDOM TEST (D1 beautify)
        //     "D2 - Random", Tests.testRandomD2 // RANDOM TEST (D2 beautify)
        //     //"D2 - Random Eval Score", Tests.testRandomD2Eval // RANDOM TEST, show evaluation score (D2 beautify)
        //     "D3 - Random", fun _ _ _ _ -> printf "Test3" // RANDOM TEST (D3 beautify)
        //     "All - D1's test", testD1Circuit // Standard D1 TEST (all beautifies)
        //     "All - D2's test", Tests.testAll // Standard D2 TEST (all beautifies)
        //     "All - D3's test", testD3circuit // Standard D3 TEST (all beautifies)
        //     "All - Random", fun _ _ _ _ -> printf "Test5" // RANDOM TEST (all beautifies)
        //     "Toggle Beautify", fun _ _ _ _ -> printf "Beautify Toggled"
        //     "Next Test Error", fun _ _ _ _ -> printf "Next Error:" // Go to the nexterror in a test
        // ]

    /// Display the next error in a previously started test
    let nextError (testName, testFunc) firstSampleToTest showTargetSheet dispatch =
        let testNum =
            testsToRunFromSheetMenu
            |> List.tryFindIndex (fun (name,_) -> name = testName)
            |> Option.defaultValue 0
        testFunc testNum firstSampleToTest showTargetSheet dispatch

    /// common function to execute any test.
    /// testIndex: index of test in testsToRunFromSheetMenu
    let testMenuFunc (testIndex: int) (dispatch: Dispatch<Msg>) (model: Model) =
        let name,func = testsToRunFromSheetMenu[testIndex] 
        printf "%s" name
        match name, model.DrawBlockTestState with
        | "Next Test Error", Some state ->
            nextError testsToRunFromSheetMenu[state.LastTestNumber] (state.LastTestSampleIndex+1) (state.TargetFunctionApplied) dispatch
        | "Next Test Error", None ->
            printf "Test Finished"
            ()
        | "Toggle Beautify", Some state -> 
            nextError testsToRunFromSheetMenu[state.LastTestNumber] (state.LastTestSampleIndex) (not state.TargetFunctionApplied) dispatch
        | "Toggle Beautify", None ->
            printf "No test started"
            ()
        | _ ->
            func testIndex 0 true dispatch
    




<|MERGE_RESOLUTION|>--- conflicted
+++ resolved
@@ -342,17 +342,6 @@
         // Change names and test functions as required
         // delete unused tests from list
         [
-<<<<<<< HEAD
-            "D1 - Random", testRand // RANDOM TEST (D1 beautify)
-            "D2 - Random", Tests.testRandomD2 // RANDOM TEST (D2 beautify)
-            //"D2 - Random Eval Score", Tests.testRandomD2Eval // RANDOM TEST, show evaluation score (D2 beautify)
-            "D3 - Random", fun _ _ _ _ -> printf "Test3" // RANDOM TEST (D3 beautify)
-            "All - D1's test", testD1Circuit // Standard D1 TEST (all beautifies)
-            "All - D2's test", Tests.testAll // Standard D2 TEST (all beautifies)
-            "All - D3's test", testD3circuit // Standard D3 TEST (all beautifies)
-            "All - Random", fun _ _ _ _ -> printf "Test5" // RANDOM TEST (all beautifies)
-            "Toggle Beautify", fun _ _ _ _ -> printf "Beautify Toggled"
-=======
             "Basic - D1's test", testD1Circuit // Standard D1 TEST (all beautifies)
             "Basic - D2's test", testD2Circuit // Standard D2 TEST (all beautifies)
             "Basic - D3's test", testD3Circuit // Standard D3 TEST (all beautifies)
@@ -361,7 +350,6 @@
             "Optimal - D3's test", fun _ _ _ _ -> printf "Test6" // RANDOM TEST (all beautifies)
             "Basic - Random", testRand // RANDOM TEST (D1 beautify)
             "Toggle Beautify", fun _ _ _ _ -> printf "Beautify Toggled" // Toggle beautify function
->>>>>>> 25284aca
             "Next Test Error", fun _ _ _ _ -> printf "Next Error:" // Go to the nexterror in a test
         ]
         //         [
