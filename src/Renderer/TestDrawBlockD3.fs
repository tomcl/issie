--- conflicted
+++ resolved
@@ -176,23 +176,6 @@
     printf "MUX3 flipType: %A" ((snd ori[2]))
     let Mux1Pos = middleOfSheet + {X=300. ; Y=0.}
     let Mux2Pos = middleOfSheet + {X=300. ; Y=300.}
-<<<<<<< HEAD
-    initSheetModel
-    |> placeSymbol "DM1" Demux4 middleOfSheet  (fst ori[0]) (snd ori[0])
-    |> Result.bind(placeSymbol "MUX1" Mux4 Mux1Pos (fst ori[1]) (snd ori[1]))
-    |> Result.bind (placeWire (portOf "DM1" 0) (portOf "MUX1" 0))
-    |> Result.bind (placeWire (portOf "DM1" 1) (portOf "MUX1" 1))
-    |> Result.bind (placeWire (portOf "DM1" 2) (portOf "MUX1" 2))
-    |> Result.bind (placeWire (portOf "DM1" 3) (portOf "MUX1" 3))
-    |> Result.bind(placeSymbol "MUX2" Mux4 Mux2Pos (fst ori[2]) (snd ori[2]))
-    |> Result.bind (placeWire (portOf "DM1" 0) (portOf "MUX2" 0))
-    |> Result.bind (placeWire (portOf "DM1" 1) (portOf "MUX2" 1))
-    |> Result.bind (placeWire (portOf "DM1" 2) (portOf "MUX2" 2))
-    |> Result.bind (placeWire (portOf "DM1" 3) (portOf "MUX2" 3))
-    |> getOkOrFail
-    |> autoGenerateWireLabels
-
-=======
     let finalModel = 
         initSheetModel
         |> placeSymbol "DM1" Demux4 middleOfSheet  (fst ori[0]) (snd ori[0])
@@ -206,14 +189,15 @@
         |> Result.bind (placeWire (portOf "DM1" 1) (portOf "MUX2" 1))
         |> Result.bind (placeWire (portOf "DM1" 2) (portOf "MUX2" 2))
         |> Result.bind (placeWire (portOf "DM1" 3) (portOf "MUX2" 3))
-        |> Result.bind (autoGenerateWireLabels)
         |> getOkOrFail
+        |> autoGenerateWireLabels
+        
     finalModel.Wire.Symbol.Symbols.Values
     |> Seq.cast
     |> List.ofSeq
     |>List.map (fun (x:SymbolT.Symbol) -> printf "%A STransform : %A" x.Component.Label x.STransform )
     finalModel
->>>>>>> eeadc175
+
 let makeTest2Circuit (data: float*Rotation)=
     let rotation = snd data
     let gap = fst data
