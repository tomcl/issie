--- conflicted
+++ resolved
@@ -426,23 +426,7 @@
         |> Result.bind (placeSymbol "FF1" DFF middleOfSheet)
         |> Result.bind (placeWire (portOf "G1" 0) (portOf "FF1" 0))
         |> Result.bind (placeWire (portOf "FF1" 0) (portOf "G1" 1) )
-<<<<<<< HEAD
         |> getOkOrFail
-
-    let makeTest2Circuit (andPos:XYPos) =
-        let model =
-            initSheetModel
-            |> placeSymbol "G1" (GateN(And,2)) andPos
-            |> Result.bind (placeSymbol "FF1" DFF middleOfSheet)
-            |> Result.bind (placeWire (portOf "G1" 0) (portOf "FF1" 0))
-            |> Result.bind (placeWire (portOf "FF1" 0) (portOf "G1" 1) )
-            |> getOkOrFail
-
-       
-        let alignedModel = Beautify.sheetMultiply model
-        
-
-        alignedModel
 
     let makeTest5Circuit (andPos: XYPos) =
         initSheetModel
@@ -452,18 +436,6 @@
         |> Result.bind (placeWire (portOf "Component2" 0) (portOf "Component1" 0))
         |> getOkOrFail
 
-=======
-        |> getOkOrFail
-
-    let makeTest5Circuit (andPos: XYPos) =
-        initSheetModel
-        |> placeSymbol "Component1" (GateN(And,2)) andPos
-        |> Result.bind (placeSymbol "Component2" DFF middleOfSheet)
-        |> Result.bind (placeWire (portOf "Component1" 0) (portOf "Component2" 0))
-        |> Result.bind (placeWire (portOf "Component2" 0) (portOf "Component1" 0))
-        |> getOkOrFail
-
->>>>>>> a7f46179
 //========================================================PROJECT WORK===========================================================================
 
     ///D.U for symbol pos
@@ -488,19 +460,7 @@
         let m3Pos = middleOfSheet + {X = 200.0; Y = 120.0} 
         let s1Pos = middleOfSheet + {X = -30.0; Y = 300.0} + { X = andPos.X ; Y = andPos.Y}
         let s2Pos = middleOfSheet + {X = -40.0; Y = 200.0} + { X = andPos.X ; Y = andPos.Y}
-<<<<<<< HEAD
-        let cc2Pos = middleOfSheet + {X = 30.0; Y = 0.0} + { X = andPos.X ; Y = andPos.Y}(*
-        let aPos = middleOfSheet + { X = -100.0; Y = -50.0 } + {X = andPos.X ; Y = andPos.Y}
-        let bPos = middleOfSheet + { X = -100.0; Y = 50.0 } + {X = andPos.X; Y = -andPos.Y}
-        let cPos = middleOfSheet + { X = 120.0; Y = 0.0 } + {X = -andPos.X; Y = andPos.Y}
-        let m2Pos = middleOfSheet + {X = 120.0; Y = -20.0 } + {X = -andPos.X ; Y = andPos.Y}
-        let m3Pos = m2Pos + {X = 40.0; Y = -30.0} + { X = andPos.X ; Y = andPos.Y}
-        let s1Pos = middleOfSheet + {X = -30.0; Y = -100.0} + { X = andPos.X ; Y = andPos.Y}
-        let s2Pos = middleOfSheet + {X = -40.0; Y = -50.0} + { X = andPos.X ; Y = andPos.Y}
-        let cc2Pos = middleOfSheet + {X = 30.0; Y = 0.0} + { X = andPos.X ; Y = andPos.Y}*)
-=======
         let cc2Pos = middleOfSheet + {X = 30.0; Y = 0.0} + { X = andPos.X ; Y = andPos.Y}
->>>>>>> a7f46179
         
         { APos = aPos; BPos = bPos; CPos = cPos; M2Pos = m2Pos; M3Pos = m3Pos; S1Pos = s1Pos; S2Pos = s2Pos; CC2Pos = cc2Pos }
 
@@ -585,51 +545,13 @@
 
 
         let testPreAlign = numOfStraightWires model
-<<<<<<< HEAD
-        let alignedModel = Beautify.sheetAlignScale model
-=======
         let alignedModel = Beautify.sheetSingly model
->>>>>>> a7f46179
         let testPostAlign = numOfStraightWires alignedModel
         let straightenedWires = findNumDiff testPreAlign testPostAlign
 
         printf "Number of straightened wires: %d" straightenedWires
 
         alignedModel
-<<<<<<< HEAD
-        
-    let makeTest4Circuit (andPos: XYPos) =
-        let symbolPositions = setSymbolPositions andPos
-
-        let findNumDiff (sheet1: int) (sheet2: int) : int =
-            sheet2 - sheet1
-
-        let model = 
-            initSheetModel
-            |> placeSymbol "A" (Input1(1, None)) symbolPositions.APos
-            |> Result.bind (placeSymbol "B" (Input1(1, None)) symbolPositions.BPos)
-            |> Result.bind (placeSymbol "MUX2" Mux2 symbolPositions.M2Pos)
-            |> Result.bind (placeSymbol "MUX3" Mux2 symbolPositions.M3Pos)
-            |> Result.bind (placeSymbol "S1" (Input1(1, None)) symbolPositions.S1Pos)
-            |> Result.bind (placeSymbol "S2" (Input1(1, None)) symbolPositions.S2Pos)
-            |> Result.bind (placeSymbol "MUX1" Mux2 middleOfSheet) 
-            |> Result.bind (placeWire (portOf "A" 0) (portOf "MUX1" 0))
-            |> Result.bind (placeWire (portOf "B" 0) (portOf "MUX1" 1))
-            |> Result.bind (placeWire (portOf "MUX1" 0) (portOf "MUX2" 0))
-            |> Result.bind (placeWire (portOf "MUX2" 0) (portOf "MUX3" 0))
-            |> Result.bind (placeWire (portOf "S1" 0) (portOf "MUX2" 1))
-            |> Result.bind (placeWire (portOf "S1" 0) (portOf "MUX3" 1))
-            |> Result.bind (placeWire (portOf "S1" 0) (portOf "MUX1" 2))
-            |> Result.bind (placeWire (portOf "S2" 0) (portOf "MUX2" 2))
-            |> getOkOrFail
-
-
-        let testPreAlign = numOfStraightWires model
-        model
-
-        
-=======
->>>>>>> a7f46179
 
     ///Create circuit containing 2 input ports and MUX2
     let makeTest8Circuit (andPos: XYPos) =
@@ -662,15 +584,9 @@
         let alignedModel = Beautify.sheetSingly model
         let testPostAlign = numOfStraightWires alignedModel
         let straightenedWires = findNumDiff testPreAlign testPostAlign
-<<<<<<< HEAD
 
         printf "Number of straightened wires: %d" straightenedWires
 
-=======
-
-        printf "Number of straightened wires: %d" straightenedWires
-
->>>>>>> a7f46179
         alignedModel
 
 
@@ -798,17 +714,33 @@
                 dispatch
             |> recordPositionInTest testNum dispatch
 
+        let test5 testNum firstSample dispatch =
+            runTestOnSheets
+                "Test wire routing between two components"
+                firstSample
+                filteredSampleData
+                makeTest5Circuit
+                Asserts.failOnWireIntersectsSymbol
+                dispatch
+            |> recordPositionInTest testNum dispatch
+
+        let test6 testNum firstSample dispatch =
+            runTestOnSheets
+                "Test Near Straight Wire"
+                firstSample
+                filteredSampleDataWithDeviation
+                makeTest6Circuit
+                Asserts.failOnAllTests
+                dispatch
+            |> recordPositionInTest testNum dispatch
+
         let test7 testNum firstSample dispatch =
             runTestOnSheets
                 "Test Multiply"
                 firstSample
                 filteredSampleDataWithDeviation
                 makeTest7Circuit
-<<<<<<< HEAD
-                (Asserts.failOnSampleNumber 0)
-=======
                 Asserts.failOnSymbolIntersectsSymbol
->>>>>>> a7f46179
                 dispatch
             |> recordPositionInTest testNum dispatch
 
@@ -818,20 +750,13 @@
                 firstSample
                 filteredSampleDataWithDeviation
                 makeTest7Circuit
-<<<<<<< HEAD
-                (Asserts.failOnSampleNumber 0)
-=======
                 Asserts.failOnSymbolIntersectsSymbol
->>>>>>> a7f46179
                 dispatch
             |> recordPositionInTest testNum dispatch
 
             
 
-<<<<<<< HEAD
-=======
         open TestDrawBlockD1
->>>>>>> a7f46179
 
         /// List of tests available which can be run ftom Issie File Menu.
         /// The first 9 tests can also be run via Ctrl-n accelerator keys as shown on menu
@@ -839,16 +764,6 @@
             // Change names and test functions as required
             // delete unused tests from list
             [
-<<<<<<< HEAD
-                "Test1", test1 // example
-                "Test2", test2 // example
-                "Test3", test3 // example
-                "Test4", test4 
-                "Test5", test5 // dummy test - delete line or replace by real test as needed
-                "Test6", test6
-                "Test7", test7
-                "Test8", test8
-=======
                 "Test1", TestDrawBlockD1.TestD1.Tests.test1 // example
                 "Test2: Multiply", TestDrawBlockD1.TestD1.Tests.test2 // example
                 "Test3", TestDrawBlockD1.TestD1.Tests.test3 // example
@@ -856,7 +771,6 @@
                 "D1Test1: Singly", TestDrawBlockD1.TestD1.Tests.D1Test1
                 "D1Test2: Multiply", TestDrawBlockD1.TestD1.Tests.D1Test2
                 "D1Test3: S1 rotate", TestDrawBlockD1.TestD1.Tests.D1Test3
->>>>>>> a7f46179
                 "Next Test Error", fun _ _ _ -> printf "Next Error:" // Go to the nexterror in a test
             ]
 
