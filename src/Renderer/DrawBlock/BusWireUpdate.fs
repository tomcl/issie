--- conflicted
+++ resolved
@@ -64,11 +64,8 @@
 
     let wires = filterWiresByCompMoved model compIdList
 
-<<<<<<< HEAD
     // filter wires by whether the component id exists in the model
-=======
-    // // filter wires by whether the component id exists in the model
->>>>>>> 89461b49
+
     let wireId = 
         let wireId' = 
             model.Wires
@@ -82,10 +79,6 @@
 
         wireId'
     
-<<<<<<< HEAD
-=======
-
->>>>>>> 89461b49
     let wireFound = model.Wires[wireId |> Option.get]
     let newModel =
         match (updateWire model wireFound false) with // was FALSE reverse
