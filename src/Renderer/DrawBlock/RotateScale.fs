﻿module RotateScale

open CommonTypes
open DrawModelType
open DrawModelType.SymbolT
open DrawModelType.BusWireT
open SymbolUpdate
open Symbol
open Optics
open Operators
open BlockHelpers
open SymbolResizeHelpers

(* 
    This module contains the code that rotates and scales blocks of components.
    It was collected from HLP work in 2023 and has some technical debt and also unused functions.
    It requires better documentation of teh pasrts now used.
*)

/// Record containing all the information required to calculate the position of a port on the sheet.
type PortInfo =
    { port: Port
      sym: Symbol
      side: Edge
      ports: string list
      gap: float
      topBottomGap: float
      portDimension: float
      h: float
      w: float
      portGap: float }

/// Type used to record a wire between two symbols.
type WireSymbols =
    { SymA: Symbol
      SymB: Symbol
      Wire: Wire }

type MinMax =
    | Min
    | Max

// Helper function to calculate port gap based on the side.
let calculatePortGap side h w portDimension gap topBottomGap =
    match side with
    | Left | Right -> float h / (portDimension + 2.0 * gap)
    | Bottom | Top -> float w / (portDimension + 2.0 * topBottomGap)

/// TODO: this is mostly copy pasted code from Symbol.getPortPos, perhaps abstract out the existing code there to use makePortInfo.
/// Could not simply use getPortPos because more data (side, topBottomGap, etc.) is needed to caclulate the new dimensions of the resized symbol.
let makePortInfo (sym: Symbol) (port: Port) =
    let side = getSymbolPortOrientation sym port
    let ports = sym.PortMaps.Order[side] //list of ports on the same side as port
    let gap = getPortPosEdgeGap sym.Component.Type
    let topBottomGap = gap + 0.3 // extra space for clk symbol
    let portDimension = float ports.Length - 1.0
    let h, w = getRotatedHAndW sym

    let portGap = calculatePortGap side h w portDimension gap topBottomGap

    {
        port = port
        sym = sym
        side = side
        ports = ports
        gap = gap
        topBottomGap = topBottomGap
        portDimension = portDimension
        h = h
        w = w
        portGap = portGap
    }

let getPortAB wModel wireSyms =
    let ports = portsOfWires wModel [ wireSyms.Wire ]
    let portA = filterPortBySym ports wireSyms.SymA |> List.head
    let portB = filterPortBySym ports wireSyms.SymB |> List.head
    portA, portB

/// Try to get two ports that are on opposite edges.
let getOppEdgePortInfo
    (wModel: BusWireT.Model)
    (symbolToSize: Symbol)
    (otherSymbol: Symbol)
    : (PortInfo * PortInfo) option =
    let wires = wiresBtwnSyms wModel symbolToSize otherSymbol

    let tryGetOppEdgePorts wireSyms =
        let portA, portB = getPortAB wModel wireSyms
        let edgeA = getSymbolPortOrientation wireSyms.SymA portA
        let edgeB = getSymbolPortOrientation wireSyms.SymB portB

        match edgeA = edgeB.Opposite with
        | true -> Some(makePortInfo wireSyms.SymA portA, makePortInfo wireSyms.SymB portB)
        | _ -> None

    wires
    |> List.tryPick (fun w ->
        tryGetOppEdgePorts
            { SymA = symbolToSize
              SymB = otherSymbol
              Wire = w })

///Helper function to calculate real position of port on a Symbol
///Adds the position of the port relative to symbol's original position
let calculatePortRealPos (pInfo: PortInfo) =
    getPortPos pInfo.sym pInfo.port + pInfo.sym.Pos
<<<<<<< HEAD

///Helper function to calculate offset between two port positions
let calculateOffset (otherPortPos: XYPos) (movePortPos: XYPos) =
    { X = otherPortPos.X - movePortPos.X; Y = otherPortPos.Y - movePortPos.Y }

///Helper function to determine direction of the offset based on side of symbol where port is located
let determineOffsetDirection (side: Edge) (posDiff: XYPos) =
    match side with
    | Top | Bottom -> { X = posDiff.X; Y = 0.0 }
    | Left | Right -> { X = 0.0; Y = posDiff.Y }

=======

///Helper function to calculate offset between two port positions
let calculateOffset (otherPortPos: XYPos) (movePortPos: XYPos) =
    { X = otherPortPos.X - movePortPos.X; Y = otherPortPos.Y - movePortPos.Y }

///Helper function to determine direction of the offset based on side of symbol where port is located
let determineOffsetDirection (side: Edge) (posDiff: XYPos) =
    match side with
    | Top | Bottom -> { X = posDiff.X; Y = 0.0 }
    | Left | Right -> { X = 0.0; Y = posDiff.Y }

>>>>>>> 0466d766
///calculates the offset needed to move the moving port to align it with the other port
let alignPortsOffset (movePInfo: PortInfo) (otherPInfo: PortInfo) =
    calculatePortRealPos movePInfo
    |> calculateOffset (calculatePortRealPos otherPInfo)
    |> determineOffsetDirection movePInfo.side

let alignSymbols
    (wModel: BusWireT.Model)
    (symbolToSize: Symbol)
    (otherSymbol: Symbol)
    : BusWireT.Model =

    // Only attempt to align symbols if they are connected by ports on parallel edges.
    match getOppEdgePortInfo (wModel:BusWireT.Model) symbolToSize otherSymbol with
    | None -> wModel
    | Some(movePortInfo, otherPortInfo) ->
        let offset = alignPortsOffset movePortInfo otherPortInfo
        let symbol' = moveSymbol offset symbolToSize
        let model' = Optic.set (symbolOf_ symbolToSize.Id) symbol' wModel
        BusWireSeparate.routeAndSeparateSymbolWires model' symbolToSize.Id

/// HLP23: To test this, it must be given two symbols interconnected by wires. It then resizes symbolToSize
/// so that the connecting wires are exactly straight
/// HLP23: It should work out the interconnecting wires (wires) from
/// the two symbols, wModel.Wires and sModel.Ports
/// It will do nothing if symbolToOrder is not a Custom component (which has adjustable size).
let reSizeSymbol (wModel: BusWireT.Model) (symbolToSize: Symbol) (otherSymbol: Symbol) : (Symbol) =
    let wires = wiresBtwnSyms wModel symbolToSize otherSymbol

    // Try to get two ports that are on opposite edges, if none found just use any two ports.
    let resizePortInfo, otherPortInfo =
        match getOppEdgePortInfo wModel symbolToSize otherSymbol with
        | None ->
            let pA, pB = getPortAB wModel { SymA = symbolToSize; SymB = otherSymbol; Wire = wires[0] }
            makePortInfo symbolToSize pA, makePortInfo symbolToSize pB
        | Some(pIA, pIB) -> (pIA, pIB)

    let h, w =
        match resizePortInfo.side with
        | Left | Right ->
            otherPortInfo.portGap * (resizePortInfo.portDimension + 2.0 * resizePortInfo.gap), resizePortInfo.w
        | Top | Bottom ->
            resizePortInfo.h, otherPortInfo.portGap * (resizePortInfo.portDimension + 2.0 * resizePortInfo.topBottomGap)

    match symbolToSize.Component.Type with
    | Custom _ ->
        let scaledSymbol = setCustomCompHW h w symbolToSize
        let scaledInfo = makePortInfo scaledSymbol resizePortInfo.port
        let offset = alignPortsOffset scaledInfo otherPortInfo
        moveSymbol offset scaledSymbol
    | _ ->
        symbolToSize

/// For UI to call ResizeSymbol.
let reSizeSymbolTopLevel
    (wModel: BusWireT.Model)
    (symbolToSize: Symbol)
    (otherSymbol: Symbol)
    : BusWireT.Model =
    printfn $"ReSizeSymbol: ToResize:{symbolToSize.Component.Label}, Other:{otherSymbol.Component.Label}"

    let scaledSymbol = reSizeSymbol wModel symbolToSize otherSymbol

    let model' = Optic.set (symbolOf_ symbolToSize.Id) scaledSymbol wModel
    BusWireSeparate.routeAndSeparateSymbolWires model' symbolToSize.Id

/// For each edge of the symbol, store a count of how many connections it has to other symbols.
type SymConnDataT =
    { ConnMap: Map<ComponentId * Edge, int> }

/// If a wire between a target symbol and another symbol connects opposite edges, return the edge that the wire is connected to on the target symbol 
let tryWireSymOppEdge (wModel: Model) (wire: Wire) (sym: Symbol) (otherSym: Symbol) =
    let symEdge = wireSymEdge wModel wire sym
    let otherSymEdge = wireSymEdge wModel wire otherSym

    match symEdge = otherSymEdge.Opposite with
    | true -> Some symEdge
    | _ -> None

let updateOrInsert (symConnData: SymConnDataT) (edge: Edge) (cid: ComponentId) =
    let m = symConnData.ConnMap
    let count = Map.tryFind (cid, edge) m |> Option.defaultValue 0 |> (+) 1
    { ConnMap = Map.add (cid, edge) count m }

// TODO: this is copied from Sheet.notIntersectingComponents. It requires SheetT.Model, which is not accessible from here. Maybe refactor it.
let noSymbolOverlap (boxesIntersect: BoundingBox -> BoundingBox -> bool) boundingBoxes sym =
    let symBB = getSymbolBoundingBox sym

    boundingBoxes
    |> Map.filter (fun sId boundingBox -> boxesIntersect boundingBox symBB && sym.Id <> sId)
    |> Map.isEmpty

/// Finds the optimal size and position for the selected symbol w.r.t. to its surrounding symbols.
let optimiseSymbol
    (wModel: BusWireT.Model)
    (symbol: Symbol)
    (boundingBoxes: Map<CommonTypes.ComponentId, BoundingBox>)
    : BusWireT.Model =

    // If a wire connects the target symbol to another symbol, note which edge it is connected to
    let updateData (symConnData: SymConnDataT) _ (wire: Wire) =
        let symS, symT = getSourceSymbol wModel wire, getTargetSymbol wModel wire

        let otherSymbol =
            match symS, symT with
            | _ when (symS.Id <> symbol.Id) && (symT.Id = symbol.Id) -> Some symS
            | _ when (symS = symbol) && (symT <> symbol) -> Some symT
            | _ -> None

        match otherSymbol with
        | Some otherSym ->
            let edge = tryWireSymOppEdge wModel wire symbol otherSym

            match edge with
            | Some e -> updateOrInsert symConnData e otherSym.Id
            | None -> symConnData // should not happen
        | None -> symConnData 

    // Look through all wires to build up SymConnDataT.
    let symConnData = ({ ConnMap = Map.empty }, wModel.Wires) ||> Map.fold updateData

    let tryResize (symCount: ((ComponentId * Edge) * int) array) sym =

        let alignSym (sym: Symbol) (otherSym: Symbol) =
            let resizedSym = reSizeSymbol wModel sym otherSym
            let noOverlap = noSymbolOverlap DrawHelpers.boxesIntersect boundingBoxes resizedSym

            match noOverlap with
            | true -> true, resizedSym
            | _ -> false, sym

        let folder (hAligned, vAligned, sym) ((cid, edge), _) =
            let otherSym = Optic.get (symbolOf_ cid) wModel       

            match hAligned, vAligned with
            | false, _ when edge = Top || edge = Bottom ->
                let hAligned', resizedSym = alignSym sym otherSym
                (hAligned', vAligned, resizedSym)
            | _, false when edge = Left || edge = Right ->
                let vAligned', resizedSym = alignSym sym otherSym
                (hAligned, vAligned', resizedSym)
            | _ -> (hAligned, vAligned, sym)

        let (_, _, sym') = ((false, false, sym), symCount) ||> Array.fold folder
        sym'

    let scaledSymbol =
        let symCount =
            Map.toArray symConnData.ConnMap
            |> Array.filter (fun (_, count) -> count > 1)
            |> Array.sortByDescending snd

        tryResize symCount symbol

    let model' = Optic.set (symbolOf_ symbol.Id) scaledSymbol wModel
    BusWireSeparate.routeAndSeparateSymbolWires model' symbol.Id

/// Returns the max/min XYsym 
let getMinMax (symbols: Symbol List) (minMax: MinMax) =
    match minMax with
    | Max ->
        let maxXsym = (List.maxBy (fun (x:Symbol) -> x.Pos.X+(snd (getRotatedHAndW x))) symbols)
        let maxYsym = (List.maxBy (fun (y:Symbol) -> y.Pos.Y+(fst (getRotatedHAndW y))) symbols)
        (maxXsym, maxYsym)
    | Min ->
        let minX = (List.minBy (fun (x:Symbol) -> x.Pos.X) symbols)
        let minY = (List.minBy (fun (y:Symbol) -> y.Pos.Y) symbols)
        (minX,minY)

/// <summary>HLP 23: AUTHOR Ismagilov - Get the bounding box of multiple selected symbols</summary>
/// <param name="symbols"> Selected symbols list</param>
/// <returns>Bounding Box</returns>
let getBlock 
        (symbols:Symbol List) :BoundingBox = 

    let maxX, maxY = getMinMax symbols Max |> (fun (maxXsym, maxYsym) ->
        maxXsym.Pos.X + (snd (getRotatedHAndW maxXsym)),
        maxYsym.Pos.Y + (fst (getRotatedHAndW maxYsym)))

    let minX, minY = getMinMax symbols Min |> (fun (minXsym, minYsym) ->
        minXsym.Pos.X,
        minYsym.Pos.Y)
    {TopLeft = {X = minX; Y = minY}; W = maxX-minX; H = maxY-minY}

/// <summary>HLP 23: AUTHOR Ismagilov - Takes a point Pos, a centre Pos, and a rotation type and returns the point flipped about the centre</summary>
/// <param name="point"> Original XYPos</param>
/// <param name="center"> The center XYPos that the point is rotated about</param>
/// <param name="rotation"> Clockwise or Anticlockwise </param>
/// <returns>New flipped point</returns>
let rotatePointAboutBlockCentre 
            (point:XYPos) 
            (centre:XYPos) 
            (rotation:Rotation) = 
    let relativeToCentre = (fun x-> x - centre)
    let rotateAboutCentre (pointIn:XYPos) = 
        match rotation with 
        | Degree0 -> 
            pointIn
        | Degree90 ->
            {X = pointIn.Y ; Y = -pointIn.X}
        | Degree180 -> 
            {X = -pointIn.X ; Y = - pointIn.Y}
        | Degree270 ->
            {X = -pointIn.Y ; Y = pointIn.X}
           
    let relativeToTopLeft = (fun x-> centre - x)

    point
    |> relativeToCentre
    |> rotateAboutCentre
    |> relativeToTopLeft

/// <summary>HLP 23: AUTHOR Ismagilov - Takes a point Pos, a centre Pos, and a flip type and returns the point flipped about the centre</summary>
/// <param name="point"> Original XYPos</param>
/// <param name="center"> The center XYPos that the point is flipped about</param>
/// <param name="flip"> Horizontal or Vertical flip</param>
/// <returns>New flipped point</returns>
let flipPointAboutBlockCentre 
    (point:XYPos)
    (center:XYPos)
    (flip:FlipType) = 
    match flip with
    | FlipHorizontal-> 
        {X = center.X - (point.X - center.X); Y = point.Y} 
    | FlipVertical -> 
        {X = point.X; Y = center.Y - (point.Y - center.Y)}

/// <summary>HLP 23: AUTHOR Ismagilov - Get the new top left of a symbol after it has been rotated</summary>
/// <param name="rotation"> Rotated CW or AntiCW</param>
/// <param name="h"> Original height of symbol (Before rotation)</param>
/// <param name="w"> Original width of symbol (Before rotation)</param>
/// <param name="sym"> Symbol</param>
/// <returns>New top left point of the symbol</returns>
let adjustPosForBlockRotation
        (rotation:Rotation) 
        (h: float)
        (w:float)
        (pos: XYPos)
         : XYPos =
    let posOffset =
        match rotation with
        | Degree0 -> {X = 0; Y = 0}
        | Degree90 -> {X=h ;Y=0}
        | Degree180 -> {X= w; Y= -h}
        | Degree270 -> { X = 0 ;Y = w }
    pos - posOffset

/// <summary>HLP 23: AUTHOR Ismagilov - Get the new top left of a symbol after it has been flipped</summary>
/// <param name="flip">  Flipped horizontally or vertically</param>
/// <param name="h"> Original height of symbol (Before flip)</param>
/// <param name="w"> Original width of symbol (Before flip)</param>
/// <param name="sym"> Symbol</param>
/// <returns>New top left point of the symbol</returns>
let adjustPosForBlockFlip
        (flip:FlipType) 
        (h: float)
        (w:float)
        (pos: XYPos) =
    let posOffset =
        match flip with
        | FlipHorizontal -> {X=w ;Y=0}
        | FlipVertical -> { X = 0 ;Y = h }
    pos - posOffset

/// <summary>HLP 23: AUTHOR Ismagilov - Rotate a symbol in its block.</summary>
/// <param name="rotation">  Clockwise or Anticlockwise rotation</param>
/// <param name="block"> Bounding box of selected components</param>
/// <param name="sym"> Symbol to be rotated</param>
/// <returns>New symbol after rotated about block centre.</returns>
let rotateSymbolInBlock 
        (rotation: Rotation) 
        (blockCentre: XYPos)
        (sym: Symbol)  : Symbol =
      
    let h,w = getRotatedHAndW sym

    let newTopLeft = 
        rotatePointAboutBlockCentre sym.Pos blockCentre (invertRotation rotation)
        |> adjustPosForBlockRotation (invertRotation rotation) h w

    let newComponent = { sym.Component with X = newTopLeft.X; Y = newTopLeft.Y}
    
    let newSTransform = 
        match sym.STransform.Flipped with
        | true -> 
            {sym.STransform with Rotation = combineRotation (invertRotation rotation) sym.STransform.Rotation}  
        | _-> 
            {sym.STransform with Rotation = combineRotation rotation sym.STransform.Rotation}

    { sym with 
        Pos = newTopLeft;
        PortMaps = rotatePortInfo rotation sym.PortMaps
        STransform = newSTransform 
        LabelHasDefaultPos = true
        Component = newComponent
    } |> calcLabelBoundingBox 


/// <summary>HLP 23: AUTHOR Ismagilov - Flip a symbol horizontally or vertically in its block.</summary>
/// <param name="flip">  Flip horizontally or vertically</param>
/// <param name="block"> Bounding box of selected components</param>
/// <param name="sym"> Symbol to be flipped</param>
/// <returns>New symbol after flipped about block centre.</returns>
let flipSymbolInBlock
    (flip: FlipType)
    (blockCentre: XYPos)
    (sym: Symbol) : Symbol =

    let h,w = getRotatedHAndW sym
    //Needed as new symbols and their components need their Pos updated (not done in regular flip symbol)
    let newTopLeft = 
        flipPointAboutBlockCentre sym.Pos blockCentre flip
        |> adjustPosForBlockFlip flip h w

    let portOrientation = 
        sym.PortMaps.Orientation |> Map.map (fun id side -> flipSideHorizontal side)

    let flipPortList currPortOrder side =
        currPortOrder |> Map.add (flipSideHorizontal side ) sym.PortMaps.Order[side]

    let portOrder = 
        (Map.empty, [Edge.Top; Edge.Left; Edge.Bottom; Edge.Right]) ||> List.fold flipPortList
        |> Map.map (fun edge order -> List.rev order)       

    let newSTransform = 
        {Flipped= not sym.STransform.Flipped;
        Rotation= sym.STransform.Rotation} 

    let newcomponent = {sym.Component with X = newTopLeft.X; Y = newTopLeft.Y}

    { sym with
        Component = newcomponent
        PortMaps = {Order=portOrder;Orientation=portOrientation}
        STransform = newSTransform
        LabelHasDefaultPos = true
        Pos = newTopLeft
    }
    |> calcLabelBoundingBox
    |> (fun sym -> 
        match flip with
        | FlipHorizontal -> sym
        | FlipVertical -> 
            let newblock = getBlock [sym]
            let newblockCenter = newblock.Centre()
            sym
            |> rotateSymbolInBlock Degree180 newblockCenter 
            )

/// <summary>HLP 23: AUTHOR Ismagilov - Scales selected symbol up or down.</summary>
/// <param name="scaleType"> Scale up or down. Scaling distance is constant</param>
/// <param name="block"> Bounding box of selected components</param>
/// <param name="sym"> Symbol to be rotated</param>
/// <returns>New symbol after scaled about block centre.</returns>
let scaleSymbolInBlock
    //(Mag: float)
    (scaleType: ScaleType)
    (block: BoundingBox)
    (sym: Symbol) : Symbol =

    let symCenter = getRotatedSymbolCentre sym

    //Get x and y proportion of symbol to block
    let xProp, yProp = (symCenter.X - block.TopLeft.X) / block.W, (symCenter.Y - block.TopLeft.Y) / block.H

    let newCenter = 
        match scaleType with
            | ScaleUp ->
                {X = (block.TopLeft.X-5.) + ((block.W+10.) * xProp); Y = (block.TopLeft.Y-5.) + ((block.H+10.) * yProp)}
            | ScaleDown ->
                {X= (block.TopLeft.X+5.) + ((block.W-10.) * xProp); Y=  (block.TopLeft.Y+5.) + ((block.H-10.) * yProp)}

    let h,w = getRotatedHAndW sym
    let newPos = {X = (newCenter.X) - w/2.; Y= (newCenter.Y) - h/2.}
    let newComponent = { sym.Component with X = newPos.X; Y = newPos.Y}

    {sym with Pos = newPos; Component=newComponent; LabelHasDefaultPos=true}

// General function to be used when applying a function on a selected group of symbols
let updateSymbolGroup
    (compList: ComponentId list)
    (model: SymbolT.Model)
    (transformFunc: XYPos -> Symbol -> Symbol) =
    
    let selectedSymbols =
        compList
        |> List.map (fun x -> model.Symbols |> Map.find x)
<<<<<<< HEAD

    let block = getBlock selectedSymbols
    let blockCentre = block.Centre()

    let selectedSymbolsMap =
        selectedSymbols
        |> List.map (fun sym -> sym.Id, transformFunc blockCentre sym)

    let unselectedSymbolsMap =
        model.Symbols
        |> Map.filter (fun x _ -> not (List.contains x compList))

    let updatedSymbolMap =
        (Map.ofList selectedSymbolsMap)
        |> Map.fold (fun acc k v -> Map.add k v acc) unselectedSymbolsMap

=======

    let block = getBlock selectedSymbols
    let blockCentre = block.Centre()

    let selectedSymbolsMap =
        selectedSymbols
        |> List.map (fun sym -> sym.Id, transformFunc blockCentre sym)

    let unselectedSymbolsMap =
        model.Symbols
        |> Map.filter (fun x _ -> not (List.contains x compList))

    let updatedSymbolMap =
        (Map.ofList selectedSymbolsMap)
        |> Map.fold (fun acc k v -> Map.add k v acc) unselectedSymbolsMap

>>>>>>> 0466d766
    { model with Symbols = updatedSymbolMap}


/// <summary>Rotates a block of symbols, returning the new symbol model</summary>
/// <param name="compList"> List of ComponentId's of selected components</param>
/// <param name="model"> Current symbol model</param>
/// <param name="rotation"> Type of rotation to do</param>
/// <returns>New rotated symbol model</returns>
let rotateBlock (compList:ComponentId list) (model:SymbolT.Model) (rotation:Rotation) = 
    let rotateSymBlock blockCentre sym = rotateSymbolInBlock (invertRotation rotation) blockCentre sym
    updateSymbolGroup compList model rotateSymBlock

/// <summary> Determines if all selected symbol (centres) align either vertically or horizontally </summary>
/// <returns> True if all symbols align vertically or horizontally; otherwise, false. </returns>
let oneCompBoundsBothEdges (selectedSymbols: Symbol list) = 
<<<<<<< HEAD
    let maxXSymCentre = 
            selectedSymbols
            |> List.maxBy (fun (x:Symbol) -> x.Pos.X + snd (getRotatedHAndW x)) 
            |> getRotatedSymbolCentre
    let minXSymCentre =
            selectedSymbols
            |> List.minBy (fun (x:Symbol) -> x.Pos.X)
            |> getRotatedSymbolCentre
    let maxYSymCentre = 
            selectedSymbols
            |> List.maxBy (fun (y:Symbol) -> y.Pos.Y+ fst (getRotatedHAndW y))
            |> getRotatedSymbolCentre
    let minYSymCentre =
            selectedSymbols
            |> List.minBy (fun (y:Symbol) -> y.Pos.Y)
            |> getRotatedSymbolCentre
    (maxXSymCentre.X = minXSymCentre.X) || (maxYSymCentre.Y = minYSymCentre.Y)
    
=======
    let centers = 
        selectedSymbols 
        |> List.map getRotatedSymbolCentre

    let minX, maxX = 
        (centers |> List.minBy (fun c -> c.X)).X, 
        (centers |> List.maxBy (fun c -> c.X)).X

    let minY, maxY = 
        (centers |> List.minBy (fun c -> c.Y)).Y, 
        (centers |> List.maxBy (fun c -> c.Y)).Y

    minX = maxX || minY = maxY
>>>>>>> 0466d766

let findSelectedSymbols (compList: ComponentId list) (model: SymbolT.Model) = 
    List.map (fun x -> model.Symbols |> Map.find x) compList

let getScalingFactorAndOffsetCentre (min:float) (matchMin:float) (max:float) (matchMax:float) = 
    match min = max || matchMax <= matchMin with
    | true -> (1.0, 0.0)
    | false ->
        let scaleFact = (matchMin - matchMax) / (min - max)
        let offsetC = (matchMin - min * scaleFact) / (1.0 - scaleFact)
        (scaleFact, offsetC)

/// Return set of floats that define how a group of components is scaled
let getScalingFactorAndOffsetCentreGroup
    (matchBBMin:XYPos)
    (matchBBMax:XYPos)
    (selectedSymbols: Symbol list) : ((float * float) * (float * float)) = 
    //(compList: ComponentId list)
    //(model: SymbolT.Model)

    //let selectedSymbols = List.map (fun x -> model.Symbols |> Map.find x) compList

    let oldMaxX, oldMaxY = getMinMax selectedSymbols Max |> (fun (maxXsym, maxYsym) -> (getRotatedSymbolCentre maxXsym).X, (getRotatedSymbolCentre maxYsym).Y)
    let oldMinX, oldMinY = getMinMax selectedSymbols Min |> (fun (minXsym, minYsym) -> (getRotatedSymbolCentre minXsym).X, (getRotatedSymbolCentre minYsym).Y)
    let newMaxX, newMaxY = getMinMax selectedSymbols Max |> (fun (maxXsym, maxYsym) -> matchBBMax.X - (snd (getRotatedHAndW maxXsym))/2., matchBBMax.Y - (fst (getRotatedHAndW maxYsym))/2.)
    let newMinX, newMinY = getMinMax selectedSymbols Min |> (fun (minXsym, minYsym) -> matchBBMin.X - (snd (getRotatedHAndW minXsym))/2., matchBBMin.Y - (fst (getRotatedHAndW minYsym))/2.)
    
    
    let xSC = getScalingFactorAndOffsetCentre oldMinX newMinX oldMaxX newMaxX
    let ySC = getScalingFactorAndOffsetCentre oldMinY newMinY oldMaxY newMaxY
    (xSC, ySC)

/// Alter position of one symbol as needed in a scaling operation
let scaleSymbol
        (xYSC: (float * float) * (float * float))
        (sym: Symbol)
        : Symbol = 
    let symCentre =  getRotatedSymbolCentre sym
    let translateFunc scaleFact offsetC coordinate = (coordinate - offsetC) * scaleFact + offsetC
    let xSC = fst xYSC
    let ySC = snd xYSC
    let newX = translateFunc (fst xSC) (snd xSC) symCentre.X
    let newY = translateFunc (fst ySC) (snd ySC) symCentre.Y

    let symCentreOffsetFromTopLeft = {X = (snd (getRotatedHAndW sym))/2.; Y = (fst (getRotatedHAndW sym))/2.}
    let newTopLeftPos = {X = newX; Y = newY} - symCentreOffsetFromTopLeft
    let newComp = {sym.Component with X = newTopLeftPos.X; Y = newTopLeftPos.Y}

    {sym with Pos = newTopLeftPos; Component = newComp; LabelHasDefaultPos = true}

/// Part of the rotate and scale code       
let groupNewSelectedSymsModel
    (compList:ComponentId list) 
    (model:SymbolT.Model) 
    (selectedSymbols: Symbol list)
    (modifySymbolFunc) = 

    //let SelectedSymbols = List.map (fun x -> model.Symbols |> Map.find x) compList
    let UnselectedSymbols = model.Symbols |> Map.filter (fun x _ -> not (List.contains x compList))

    // let block = getBlock SelectedSymbols
    // printfn "bbCentreX:%A" (block.Centre()).X

    // let newSymbols = List.map (modifySymbolFunc (block.Centre())) SelectedSymbols
    let newSymbols = List.map (modifySymbolFunc) selectedSymbols

    {model with Symbols = 
                ((Map.ofList (List.map2 (fun x y -> (x,y)) compList newSymbols)
                |> Map.fold (fun acc k v -> Map.add k v acc) UnselectedSymbols)
    )}


/// <summary>Flips a block of symbols, returning the new symbol model</summary>
/// <param name="compList"> List of ComponentId's of selected components</param>
/// <param name="model"> Current symbol model</param>
/// <param name="flip"> Type of flip to do</param>
/// <returns>New flipped symbol model</returns>
let flipBlock (compList:ComponentId list) (model:SymbolT.Model) (flip:FlipType) = 
    let flipSymBlock blockCentre sym = flipSymbolInBlock flip blockCentre sym
    updateSymbolGroup compList model flipSymBlock

/// After every model update this updates the "scaling box" part of the model to be correctly
/// displayed based on whetehr multiple components are selected and if so what is their "box"
/// In addition to changing the model directly, cmd may contain messages that make further changes.
let postUpdateScalingBox (model:SheetT.Model, cmd) = 
    
    let symbolCmd (msg: SymbolT.Msg) = Elmish.Cmd.ofMsg (ModelType.Msg.Sheet (SheetT.Wire (BusWireT.Symbol msg)))
    let sheetCmd (msg: SheetT.Msg) = Elmish.Cmd.ofMsg (ModelType.Msg.Sheet msg)

    if (model.SelectedComponents.Length < 2) then 
        match model.ScalingBox with 
        | None ->  model, cmd
        | _ -> {model with ScalingBox = None}, 
                [symbolCmd (SymbolT.DeleteSymbols (model.ScalingBox.Value).ButtonList);
                 sheetCmd SheetT.UpdateBoundingBoxes]
                |> List.append [cmd]
                |> Elmish.Cmd.batch
    else 
        let newBoxBound = 
            model.SelectedComponents
            |> List.map (fun id -> Map.find id model.Wire.Symbol.Symbols)
            |> getBlock
        match model.ScalingBox with 
        | Some value when value.ScalingBoxBound = newBoxBound -> model, cmd
        | _ -> 
            let topleft = newBoxBound.TopLeft
            let rotateDeg90OffSet: XYPos = {X = newBoxBound.W+57.; Y = (newBoxBound.H/2.)-12.5}
            let rotateDeg270OffSet: XYPos = {X = -69.5; Y = (newBoxBound.H/2.)-12.5}
            let buttonOffSet: XYPos = {X = newBoxBound.W + 47.5; Y = -47.5}
            let dummyPos = (topleft + buttonOffSet)

            let makeButton = SymbolUpdate.createAnnotation ThemeType.Colourful
            let buttonSym = {makeButton ScaleButton dummyPos with Pos = (topleft + buttonOffSet)}
            let makeRotateSym sym = {sym with Component = {sym.Component with H = 25.; W=25.}}
            let rotateDeg90Sym = 
                makeButton (RotateButton Degree90) (topleft + rotateDeg90OffSet)
                |> makeRotateSym
            let rotateDeg270Sym = 
                {makeButton (RotateButton Degree270) (topleft + rotateDeg270OffSet) 
                    with SymbolT.STransform = {Rotation=Degree90 ; Flipped=false}}
                |> makeRotateSym

            let newSymbolMap = model.Wire.Symbol.Symbols 
                                                        |> Map.add buttonSym.Id buttonSym 
                                                        |> Map.add rotateDeg270Sym.Id rotateDeg270Sym 
                                                        |> Map.add rotateDeg90Sym.Id rotateDeg90Sym
            let initScalingBox: SheetT.ScalingBox = {
                ScalingBoxBound = newBoxBound;
                ScaleButton = buttonSym;
                RotateDeg90Button = rotateDeg90Sym;
                RotateDeg270Button = rotateDeg270Sym;
                ButtonList = [buttonSym.Id; rotateDeg270Sym.Id; rotateDeg90Sym.Id];
            }
            let newCmd =
                match model.ScalingBox with
                | Some _ -> [symbolCmd (SymbolT.DeleteSymbols (model.ScalingBox.Value).ButtonList);
                             sheetCmd SheetT.UpdateBoundingBoxes]
                            |> List.append [cmd]
                            |> Elmish.Cmd.batch
                | None -> cmd
            model
            |> Optic.set SheetT.scalingBox_ (Some initScalingBox)
            |> Optic.set SheetT.symbols_ newSymbolMap, 
            newCmd<|MERGE_RESOLUTION|>--- conflicted
+++ resolved
@@ -105,7 +105,6 @@
 ///Adds the position of the port relative to symbol's original position
 let calculatePortRealPos (pInfo: PortInfo) =
     getPortPos pInfo.sym pInfo.port + pInfo.sym.Pos
-<<<<<<< HEAD
 
 ///Helper function to calculate offset between two port positions
 let calculateOffset (otherPortPos: XYPos) (movePortPos: XYPos) =
@@ -117,19 +116,6 @@
     | Top | Bottom -> { X = posDiff.X; Y = 0.0 }
     | Left | Right -> { X = 0.0; Y = posDiff.Y }
 
-=======
-
-///Helper function to calculate offset between two port positions
-let calculateOffset (otherPortPos: XYPos) (movePortPos: XYPos) =
-    { X = otherPortPos.X - movePortPos.X; Y = otherPortPos.Y - movePortPos.Y }
-
-///Helper function to determine direction of the offset based on side of symbol where port is located
-let determineOffsetDirection (side: Edge) (posDiff: XYPos) =
-    match side with
-    | Top | Bottom -> { X = posDiff.X; Y = 0.0 }
-    | Left | Right -> { X = 0.0; Y = posDiff.Y }
-
->>>>>>> 0466d766
 ///calculates the offset needed to move the moving port to align it with the other port
 let alignPortsOffset (movePInfo: PortInfo) (otherPInfo: PortInfo) =
     calculatePortRealPos movePInfo
@@ -516,7 +502,6 @@
     let selectedSymbols =
         compList
         |> List.map (fun x -> model.Symbols |> Map.find x)
-<<<<<<< HEAD
 
     let block = getBlock selectedSymbols
     let blockCentre = block.Centre()
@@ -533,24 +518,6 @@
         (Map.ofList selectedSymbolsMap)
         |> Map.fold (fun acc k v -> Map.add k v acc) unselectedSymbolsMap
 
-=======
-
-    let block = getBlock selectedSymbols
-    let blockCentre = block.Centre()
-
-    let selectedSymbolsMap =
-        selectedSymbols
-        |> List.map (fun sym -> sym.Id, transformFunc blockCentre sym)
-
-    let unselectedSymbolsMap =
-        model.Symbols
-        |> Map.filter (fun x _ -> not (List.contains x compList))
-
-    let updatedSymbolMap =
-        (Map.ofList selectedSymbolsMap)
-        |> Map.fold (fun acc k v -> Map.add k v acc) unselectedSymbolsMap
-
->>>>>>> 0466d766
     { model with Symbols = updatedSymbolMap}
 
 
@@ -566,26 +533,6 @@
 /// <summary> Determines if all selected symbol (centres) align either vertically or horizontally </summary>
 /// <returns> True if all symbols align vertically or horizontally; otherwise, false. </returns>
 let oneCompBoundsBothEdges (selectedSymbols: Symbol list) = 
-<<<<<<< HEAD
-    let maxXSymCentre = 
-            selectedSymbols
-            |> List.maxBy (fun (x:Symbol) -> x.Pos.X + snd (getRotatedHAndW x)) 
-            |> getRotatedSymbolCentre
-    let minXSymCentre =
-            selectedSymbols
-            |> List.minBy (fun (x:Symbol) -> x.Pos.X)
-            |> getRotatedSymbolCentre
-    let maxYSymCentre = 
-            selectedSymbols
-            |> List.maxBy (fun (y:Symbol) -> y.Pos.Y+ fst (getRotatedHAndW y))
-            |> getRotatedSymbolCentre
-    let minYSymCentre =
-            selectedSymbols
-            |> List.minBy (fun (y:Symbol) -> y.Pos.Y)
-            |> getRotatedSymbolCentre
-    (maxXSymCentre.X = minXSymCentre.X) || (maxYSymCentre.Y = minYSymCentre.Y)
-    
-=======
     let centers = 
         selectedSymbols 
         |> List.map getRotatedSymbolCentre
@@ -599,7 +546,6 @@
         (centers |> List.maxBy (fun c -> c.Y)).Y
 
     minX = maxX || minY = maxY
->>>>>>> 0466d766
 
 let findSelectedSymbols (compList: ComponentId list) (model: SymbolT.Model) = 
     List.map (fun x -> model.Symbols |> Map.find x) compList
