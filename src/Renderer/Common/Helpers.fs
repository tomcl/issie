(*
    Helpers.fs

    Some miscellaneous fsharp only (no JS) utility functions.
*)

module Helpers
open CommonTypes
open System.Text.RegularExpressions

    [<AutoOpen>]
    module JsonHelpers =
        open Fable.SimpleJson
        open LegacyCanvas
        #if FABLE_COMPILER
        open Thoth.Json
        #else
        open Thoth.Json.Net
        #endif

        type SavedCanvasUnknownWaveInfo<'T> = | NewCanvasWithFileWaveSheetInfoAndNewConns of CanvasState * 'T option * SheetInfo option * System.DateTime

        type SavedInfo =
            | CanvasOnly of LegacyCanvasState
            | CanvasWithFileWaveInfo of LegacyCanvasState * SavedWaveInfo option * System.DateTime
            | CanvasWithFileWaveInfoAndNewConns of LegacyCanvasState * SavedWaveInfo option * System.DateTime
            | NewCanvasWithFileWaveInfoAndNewConns of CanvasState * SavedWaveInfo option * System.DateTime
            | NewCanvasWithFileWaveSheetInfoAndNewConns of CanvasState * SavedWaveInfo option * SheetInfo option * System.DateTime
            
            member self.getCanvas = 
                match self with
                | CanvasOnly c -> legacyTypesConvert c 
                | CanvasWithFileWaveInfo (c,_,_) -> legacyTypesConvert c
                | CanvasWithFileWaveInfoAndNewConns (c,_,_) -> legacyTypesConvert c
                | NewCanvasWithFileWaveInfoAndNewConns(c,_,_) -> c
                | NewCanvasWithFileWaveSheetInfoAndNewConns (c,_,_,_) -> c

            member self.getTimeStamp = 
                match self with
                | CanvasOnly _ -> System.DateTime.MinValue 
                | CanvasWithFileWaveInfo (_,_,ts) -> ts
                | CanvasWithFileWaveInfoAndNewConns (_,_,ts) -> ts
                | NewCanvasWithFileWaveInfoAndNewConns (_,_,ts) -> ts
                | NewCanvasWithFileWaveSheetInfoAndNewConns (_,_,_,ts) -> ts

            member self.getWaveInfo =
                match self with
                | CanvasOnly _ -> None 
                | CanvasWithFileWaveInfo (_,waveInfo,_) -> waveInfo
                | CanvasWithFileWaveInfoAndNewConns (_,waveInfo,_) -> waveInfo
                | NewCanvasWithFileWaveInfoAndNewConns (_,waveInfo,_) -> waveInfo
                | NewCanvasWithFileWaveSheetInfoAndNewConns (_,waveInfo,_,_) -> waveInfo

            member self.getSheetInfo =
                match self with
                | CanvasOnly _ -> None 
                | CanvasWithFileWaveInfo (_,waveInfo,_) -> None
                | CanvasWithFileWaveInfoAndNewConns (_,waveInfo,_) -> None
                | NewCanvasWithFileWaveInfoAndNewConns (_,_,ts) -> None
                | NewCanvasWithFileWaveSheetInfoAndNewConns (_,_,sheetInfo,_) -> sheetInfo

        let extraCoder =
            Extra.empty
            |> Extra.withInt64
            |> Extra.withUInt64
            |> Extra.withBigInt
            |> Extra.withCustom CommonTypes.componentIdEncoder CommonTypes.componentIdDecoder

        let stateToJsonString (cState: CanvasState, waveInfo: SavedWaveInfo option, sheetInfo: SheetInfo option) : string =
            let time = System.DateTime.Now
            //printfn "%A" cState
            try            
<<<<<<< HEAD
                 Json.serialize<SavedInfo> (NewCanvasWithFileWaveSheetInfoAndNewConns (cState, waveInfo, sheetInfo, time))
                 |> (fun json -> Regex.Replace(json, """(\d+\.\d\d)\d+""", "$1")) // reduce json size by truncating floats to 2 d.p.
=======
                Json.serialize<SavedInfo> (NewCanvasWithFileWaveSheetInfoAndNewConns (cState, waveInfo, sheetInfo, time))
>>>>>>> 472b5fa5
            with
            | e ->
                printfn "HELP: exception in SimpleJson.stringify %A" e
                "Error in stringify"

        let stateToJsonStringNew (cState: CanvasState, waveInfo: SavedWaveInfo option, sheetInfo: SheetInfo option) : string =
            let time = System.DateTime.Now
            try
                Encode.Auto.toString(space = 0, value = (NewCanvasWithFileWaveSheetInfoAndNewConns (cState, waveInfo, sheetInfo, time)), extra = extraCoder)
            with
            | e -> 
                printfn "HELP: exception in Thoth.Json.Encode.Auto.toString %A" e
                "Error in stringify"

        let jsonStringToState (jsonString : string) =
            #if FABLE_COMPILER
            Json.tryParseAs<LegacyCanvasState> jsonString
            |> (function
                | Ok state -> Ok (CanvasOnly state)
                | Error _ ->
                    match Json.tryParseAs<SavedInfo> jsonString with
                    | Ok state -> Ok state
                    | Error str -> 
                        match Json.tryParseAs<SavedCanvasUnknownWaveInfo<obj>> jsonString with
                        | Ok (SavedCanvasUnknownWaveInfo.NewCanvasWithFileWaveSheetInfoAndNewConns(cState,_,sheetInfo,time)) ->
                            Ok <| NewCanvasWithFileWaveSheetInfoAndNewConns(cState,None,sheetInfo,time)                               
                        | Error str -> 
                            printfn "Error in Json parse of %s : %s" jsonString str
                            Error str)
            #else
            match Decode.Auto.fromString<LegacyCanvasState>(jsonString, extra = extraCoder) with
            | Ok state -> Ok (CanvasOnly state)
            | Error _ ->
                match Decode.Auto.fromString<SavedInfo>(jsonString, extra = extraCoder) with
                | Ok state -> Ok state
                | Error str ->
                    match Decode.Auto.fromString<SavedCanvasUnknownWaveInfo<obj>>(jsonString, extra = extraCoder) with
                    | Ok (SavedCanvasUnknownWaveInfo.NewCanvasWithFileWaveSheetInfoAndNewConns(cState,_,sheetInfo,time)) ->
                        Ok <| NewCanvasWithFileWaveSheetInfoAndNewConns(cState,None,sheetInfo,time)
                    | Error str ->
                        printfn "Error in Json parse of %s : %s" jsonString str
                        Error str
            #endif


(*-----------------------------------General helpers-----------------------------------------*)

/// Return a memoized version of funcToMemoize where.
/// Repeated calls with equivalent inputs return a stored result.
/// Inputs a, a' are deemed equivalent if keyFunc a = keyFunc a'.
/// Use this as well as LazyView etc, it has a different usage since it need not
/// have React output and comparison is via a key function.
let memoizeBy (keyFunc: 'a -> 'k) (funcToMemoize: 'a -> 'c) : 'a -> 'c =
    let mutable lastKey: 'k option = None
    let mutable lastValue: 'c option = None
    fun (a: 'a) ->
        let newKey = Some (keyFunc a)
        if newKey = lastKey 
        then Option.get lastValue
        else 
            lastKey <-newKey
            let v = funcToMemoize a
            lastValue <- Some v
            v

/// replace new lines in a string by ';' for easier debug printing of records using %A
let nocr (s:string) = 
    s.Replace("\n",";")



// access to JS reference equality operation (===)



// NB mapKeys and mapValues should probably be changed to use F# 6 Map.kets, Map.values

/// Array of map keys
let inline mapKeys (map:Map<'a,'b>) = map |> Map.toArray |> Array.map fst

/// Array of map values
let inline mapValues (map:Map<'a,'b>) = map |> Map.toArray |> Array.map snd 

/// Map a function over a pair of elements.
/// mapPair f (x,y) = f x, f y.
let inline mapPair (f: 'S -> 'T) ((p1,p2): 'S * 'S) =
    f p1, f p2

/// Look up key in map, return defVal if key is not found
let inline mapFindWithDef (defVal: 'b) (key: 'a) (map:Map<'a,'b>) = 
    Option.defaultValue defVal (Map.tryFind key map)

/// If key exists in map: (key:v) -> (key:update v), otherwise create new item
/// (key : update v)
let inline mapUpdateWithDef (defVal: 'b) (update: 'b -> 'b) (key: 'a) (map:Map<'a,'b>)  =
    let v = Option.defaultValue defVal (Map.tryFind key map)
    Map.add key (update v) map

/// Union of maps, common keys take m1 value
let inline mapUnion m1 m2 =
    (m2, m1)
    ||> Map.fold (fun m key value -> Map.add key value m )

/// create inverse map
let inline mapInverse (m:Map<'A,'B>) =
    m
    |> Map.toSeq
    |> Seq.map (fun (a,b) -> b,a)
    |> Map.ofSeq

let shortPComp (comp:Component) =
    match comp.Type with
    | Custom sc -> sprintf "%s:Custom.%s.%A->%A" comp.Label sc.Name sc.InputLabels sc.OutputLabels
    | _ -> sprintf "%s:%A" comp.Label comp.Type

/// return initial n characters of a string
let sprintInitial n (s:string) = 
    s
    |> Seq.truncate n
    |> Seq.map string
    |> String.concat ""

let assertThat cond msg =
    if not cond
    then failwithf "what? assert failed: %s" msg

/// Return the first error found in a list of results, or the list of Oks if
/// there are none.
let tryFindError (lst : Result<'a,'b> list) : Result<'a list, 'b> =
    let isError el = match el with | Error _ -> true | Ok _ -> false
    let extractOk el = match el with | Ok ok -> ok | Error _ -> failwith "what? Impossible case in tryFindError"
    match List.tryFind isError lst with
    | Some (Error err) -> Error err
    | None -> List.map extractOk lst |> Ok
    | _ -> failwith "what? Impossible case in tryFindError"

/// Return 2^exponent.
let pow2 (exponent : int) : int =
    1 <<< exponent // TODO use bit-shift.

/// Return 2^exponent, packed into an int64.
let pow2int64 (exponent : int) : int64 =
    1L <<< exponent

/// Set an element of the list at the specified position.
/// This function is slow: O(n). Do not use unless necessary.
let listSet (lst : 'a list) (item : 'a) (idx : int) : 'a list =
#if ASSERTS
    assertThat (idx >= 0 && idx < lst.Length)
    <| sprintf "Index out of range in listSet. Idx: %d, list length: %d" idx lst.Length
#endif
    let p1, p2 = List.splitAt idx lst
    // p2 has always at least one element as idx < lst.Length.
    // Remove the first element of p2.
    let _, p2 = List.splitAt 1 p2
    p1 @ [item] @ p2

/// Crop a string to the specified length.
/// fromStart indicates whether you want the first <len> characters or the last
/// <len> characters.
let cropToLength (len : int) (fromStart : bool) (str : string) =
    match str.Length <= len with
    | true -> str
    | false when fromStart -> str[..len-1] + "..." // From start.
    | false -> "..." + str[str.Length - len..]     // From end.


let getMemData (address: int64) (memData: Memory1) =
#if ASSERTS
    assertThat (memData.AddressWidth > 63 || (1UL <<< memData.AddressWidth) > (uint64 address)) (
        sprintf "Inconsistent memory access: address %A, memData %A" address memData)
#endif
    Map.tryFind address memData.Data
    |> Option.defaultValue 0L

/// Returns a new array with the elements at index i1 and index i2 swapped
let swapArrayEls i1 i2 (arr: 'a[]) =
    arr
    |> Array.mapi (fun i x ->
        if i = i1 then arr[i2]
        else if i = i2 then arr[i1]
        else x)

//--------------------Helper Functions-------------------------------//
//-------------------------------------------------------------------//

let getNetList ((comps,conns) : CanvasState) =
    let id2X f =
        comps
        |> List.map f
        |> Map.ofList
    let id2Outs = id2X (fun (c:Component) -> ComponentId c.Id,c.OutputPorts)
    let id2Ins = id2X (fun (c:Component) -> ComponentId c.Id,c.InputPorts)
    let id2Comp = id2X (fun (c:Component) -> ComponentId c.Id,c)

    let getPortInts sel initV (ports: Port list) = 
        ports
        |> List.map (fun port -> 
            match port.PortNumber with
            | Some pn -> sel pn , initV
            | _ -> failwithf "Missing port in list %A" ports)
        |> Map.ofList

    let initNets =
        comps
        |> List.map ( fun comp ->
            {
                Id = ComponentId comp.Id
                Type = comp.Type
                Label = comp.Label
                Inputs =  getPortInts InputPortNumber None comp.InputPorts 
                Outputs = getPortInts OutputPortNumber [] comp.OutputPorts
            })
        |> List.map (fun comp -> comp.Id,comp)
        |> Map.ofList

    let getOutputPortNumber (p:Port) = 
        id2Outs[ComponentId p.HostId]
        |> List.find (fun p1 -> p1.Id = p.Id)
        |> (fun p -> match p.PortNumber with Some n -> n | None -> failwithf "Missing input port number on %A" p.HostId)
        |> OutputPortNumber
       
   
    let getInputPortNumber (p:Port) = 
        id2Ins[ComponentId p.HostId]
        |> List.find (fun p1 -> p1.Id = p.Id)
        |> (fun p -> match p.PortNumber with Some n -> n | None -> failwithf "Missing input port number on %A" p.HostId)
        |> InputPortNumber
    
    let updateNComp compId updateFn (nets:NetList) =
        Map.add compId (updateFn nets[compId]) nets

    let updateInputPorts pNum src (comp:NetListComponent) =
        { comp with Inputs = Map.add pNum (Some src) comp.Inputs}

    let updateInputsComp compId pNum src nets =
        let uFn = updateInputPorts pNum src
        updateNComp compId uFn nets

    let updateOutputPorts pNum tgt (comp:NetListComponent) =
        {comp with Outputs = Map.add pNum (tgt :: comp.Outputs[pNum]) comp.Outputs}

    let updateOutputsComp compId pNum tgt nets =
        let uFn = updateOutputPorts pNum tgt
        updateNComp compId uFn nets
        
    let target (conn:Connection) =
        {
            TargetCompId = ComponentId conn.Target.HostId
            InputPort = getInputPortNumber conn.Target
            TargetConnId = ConnectionId conn.Id
        }
    let source (conn:Connection) =
        {
            SourceCompId = ComponentId conn.Source.HostId
            OutputPort = getOutputPortNumber conn.Source
            SourceConnId = ConnectionId conn.Id
        }

    let addConnectionsToNets (nets:Map<ComponentId,NetListComponent>) (conn:Connection) =
        let tgt = target conn
        let src = source conn
        let tComp = id2Comp[tgt.TargetCompId]
        let sComp = id2Comp[src.SourceCompId]
        nets
        |> updateOutputsComp (ComponentId sComp.Id) src.OutputPort tgt
        |> updateInputsComp (ComponentId tComp.Id)tgt.InputPort src

    (initNets, conns) ||> List.fold addConnectionsToNets

let testMatch (diffX:float) (diffY:float)  normRot=
    let s:float = 1.0
    let lengthList() : float list = 
        match normRot with
        // Same orientation
        | 0 when (diffX >= 0) -> [s; 0; diffX; diffY; 0; 0; -s]                                                    
        | 0 when (diffX < 0) -> [s; 0; 0; diffY; diffX; 0; -s]                                             
        // Opposite orientation
        | 180 when (diffX >= 0) -> [s; 0; (diffX - 2.0 * s)/2.0; diffY; (diffX - 2.0 * s)/2.0; 0; s]           
        | 180 when (diffX < 0) -> [s; diffY/2.0; (diffX - 2.0 * s); diffY/2.0; 0; 0; s]            
        // Perpendicular orientation: if startPort points to the right, endPort points down
        | 90 when ((diffX >= 0) && (diffY >= 0)) -> [s; 0; (diffX - s)/2.0; (diffY + s); (diffX - s)/2.0; 0; 0; -s] 
        | 90 when ((diffX >= 0) && (diffY < 0)) -> [s; 0; (diffX - s); (diffY + s); 0; 0; 0; -s]                
        | 90 when ((diffX < 0) && (diffY >= 0)) -> [s; 0; 0; (diffY + s); (diffX - s); 0; 0; -s]               
        | 90 when ((diffX < 0) && (diffY < 0)) -> [s; 0; 0; (diffY+s)/2.0; (diffX-s); (diffY+s)/2.0; 0; -s]    
        // Perpendicular orientation: if startPort points to the right, endPort points up
        | 270 when ((diffX >= 0) && (diffY >= 0)) -> [s; 0; (diffX - s); (diffY - s); 0; 0; 0; s]         
        | 270 when ((diffX >= 0) && (diffY < 0)) -> [s; 0; (diffX - s)/2.0; (diffY - s); (diffX - s)/2.0; 0; 0; s] 
        | 270 when ((diffX < 0) && (diffY >= 0)) -> [s; 0; 0; (diffY - s)/2.0; (diffX - s); (diffY - s)/2.0; 0; s]   
        | 270 when ((diffX < 0) && (diffY < 0)) -> [s; 0; 0; (diffY - s); (diffX - s); 0; 0; s]  
        // Edge case that should never happen
        | _ -> [s; 0; 0; 0; 0; 0; s]
    lengthList()
<|MERGE_RESOLUTION|>--- conflicted
+++ resolved
@@ -1,371 +1,367 @@
-(*
-    Helpers.fs
-
-    Some miscellaneous fsharp only (no JS) utility functions.
-*)
-
-module Helpers
-open CommonTypes
-open System.Text.RegularExpressions
-
-    [<AutoOpen>]
-    module JsonHelpers =
-        open Fable.SimpleJson
-        open LegacyCanvas
-        #if FABLE_COMPILER
-        open Thoth.Json
-        #else
-        open Thoth.Json.Net
-        #endif
-
-        type SavedCanvasUnknownWaveInfo<'T> = | NewCanvasWithFileWaveSheetInfoAndNewConns of CanvasState * 'T option * SheetInfo option * System.DateTime
-
-        type SavedInfo =
-            | CanvasOnly of LegacyCanvasState
-            | CanvasWithFileWaveInfo of LegacyCanvasState * SavedWaveInfo option * System.DateTime
-            | CanvasWithFileWaveInfoAndNewConns of LegacyCanvasState * SavedWaveInfo option * System.DateTime
-            | NewCanvasWithFileWaveInfoAndNewConns of CanvasState * SavedWaveInfo option * System.DateTime
-            | NewCanvasWithFileWaveSheetInfoAndNewConns of CanvasState * SavedWaveInfo option * SheetInfo option * System.DateTime
-            
-            member self.getCanvas = 
-                match self with
-                | CanvasOnly c -> legacyTypesConvert c 
-                | CanvasWithFileWaveInfo (c,_,_) -> legacyTypesConvert c
-                | CanvasWithFileWaveInfoAndNewConns (c,_,_) -> legacyTypesConvert c
-                | NewCanvasWithFileWaveInfoAndNewConns(c,_,_) -> c
-                | NewCanvasWithFileWaveSheetInfoAndNewConns (c,_,_,_) -> c
-
-            member self.getTimeStamp = 
-                match self with
-                | CanvasOnly _ -> System.DateTime.MinValue 
-                | CanvasWithFileWaveInfo (_,_,ts) -> ts
-                | CanvasWithFileWaveInfoAndNewConns (_,_,ts) -> ts
-                | NewCanvasWithFileWaveInfoAndNewConns (_,_,ts) -> ts
-                | NewCanvasWithFileWaveSheetInfoAndNewConns (_,_,_,ts) -> ts
-
-            member self.getWaveInfo =
-                match self with
-                | CanvasOnly _ -> None 
-                | CanvasWithFileWaveInfo (_,waveInfo,_) -> waveInfo
-                | CanvasWithFileWaveInfoAndNewConns (_,waveInfo,_) -> waveInfo
-                | NewCanvasWithFileWaveInfoAndNewConns (_,waveInfo,_) -> waveInfo
-                | NewCanvasWithFileWaveSheetInfoAndNewConns (_,waveInfo,_,_) -> waveInfo
-
-            member self.getSheetInfo =
-                match self with
-                | CanvasOnly _ -> None 
-                | CanvasWithFileWaveInfo (_,waveInfo,_) -> None
-                | CanvasWithFileWaveInfoAndNewConns (_,waveInfo,_) -> None
-                | NewCanvasWithFileWaveInfoAndNewConns (_,_,ts) -> None
-                | NewCanvasWithFileWaveSheetInfoAndNewConns (_,_,sheetInfo,_) -> sheetInfo
-
-        let extraCoder =
-            Extra.empty
-            |> Extra.withInt64
-            |> Extra.withUInt64
-            |> Extra.withBigInt
-            |> Extra.withCustom CommonTypes.componentIdEncoder CommonTypes.componentIdDecoder
-
-        let stateToJsonString (cState: CanvasState, waveInfo: SavedWaveInfo option, sheetInfo: SheetInfo option) : string =
-            let time = System.DateTime.Now
-            //printfn "%A" cState
-            try            
-<<<<<<< HEAD
-                 Json.serialize<SavedInfo> (NewCanvasWithFileWaveSheetInfoAndNewConns (cState, waveInfo, sheetInfo, time))
-                 |> (fun json -> Regex.Replace(json, """(\d+\.\d\d)\d+""", "$1")) // reduce json size by truncating floats to 2 d.p.
-=======
-                Json.serialize<SavedInfo> (NewCanvasWithFileWaveSheetInfoAndNewConns (cState, waveInfo, sheetInfo, time))
->>>>>>> 472b5fa5
-            with
-            | e ->
-                printfn "HELP: exception in SimpleJson.stringify %A" e
-                "Error in stringify"
-
-        let stateToJsonStringNew (cState: CanvasState, waveInfo: SavedWaveInfo option, sheetInfo: SheetInfo option) : string =
-            let time = System.DateTime.Now
-            try
-                Encode.Auto.toString(space = 0, value = (NewCanvasWithFileWaveSheetInfoAndNewConns (cState, waveInfo, sheetInfo, time)), extra = extraCoder)
-            with
-            | e -> 
-                printfn "HELP: exception in Thoth.Json.Encode.Auto.toString %A" e
-                "Error in stringify"
-
-        let jsonStringToState (jsonString : string) =
-            #if FABLE_COMPILER
-            Json.tryParseAs<LegacyCanvasState> jsonString
-            |> (function
-                | Ok state -> Ok (CanvasOnly state)
-                | Error _ ->
-                    match Json.tryParseAs<SavedInfo> jsonString with
-                    | Ok state -> Ok state
-                    | Error str -> 
-                        match Json.tryParseAs<SavedCanvasUnknownWaveInfo<obj>> jsonString with
-                        | Ok (SavedCanvasUnknownWaveInfo.NewCanvasWithFileWaveSheetInfoAndNewConns(cState,_,sheetInfo,time)) ->
-                            Ok <| NewCanvasWithFileWaveSheetInfoAndNewConns(cState,None,sheetInfo,time)                               
-                        | Error str -> 
-                            printfn "Error in Json parse of %s : %s" jsonString str
-                            Error str)
-            #else
-            match Decode.Auto.fromString<LegacyCanvasState>(jsonString, extra = extraCoder) with
-            | Ok state -> Ok (CanvasOnly state)
-            | Error _ ->
-                match Decode.Auto.fromString<SavedInfo>(jsonString, extra = extraCoder) with
-                | Ok state -> Ok state
-                | Error str ->
-                    match Decode.Auto.fromString<SavedCanvasUnknownWaveInfo<obj>>(jsonString, extra = extraCoder) with
-                    | Ok (SavedCanvasUnknownWaveInfo.NewCanvasWithFileWaveSheetInfoAndNewConns(cState,_,sheetInfo,time)) ->
-                        Ok <| NewCanvasWithFileWaveSheetInfoAndNewConns(cState,None,sheetInfo,time)
-                    | Error str ->
-                        printfn "Error in Json parse of %s : %s" jsonString str
-                        Error str
-            #endif
-
-
-(*-----------------------------------General helpers-----------------------------------------*)
-
-/// Return a memoized version of funcToMemoize where.
-/// Repeated calls with equivalent inputs return a stored result.
-/// Inputs a, a' are deemed equivalent if keyFunc a = keyFunc a'.
-/// Use this as well as LazyView etc, it has a different usage since it need not
-/// have React output and comparison is via a key function.
-let memoizeBy (keyFunc: 'a -> 'k) (funcToMemoize: 'a -> 'c) : 'a -> 'c =
-    let mutable lastKey: 'k option = None
-    let mutable lastValue: 'c option = None
-    fun (a: 'a) ->
-        let newKey = Some (keyFunc a)
-        if newKey = lastKey 
-        then Option.get lastValue
-        else 
-            lastKey <-newKey
-            let v = funcToMemoize a
-            lastValue <- Some v
-            v
-
-/// replace new lines in a string by ';' for easier debug printing of records using %A
-let nocr (s:string) = 
-    s.Replace("\n",";")
-
-
-
-// access to JS reference equality operation (===)
-
-
-
-// NB mapKeys and mapValues should probably be changed to use F# 6 Map.kets, Map.values
-
-/// Array of map keys
-let inline mapKeys (map:Map<'a,'b>) = map |> Map.toArray |> Array.map fst
-
-/// Array of map values
-let inline mapValues (map:Map<'a,'b>) = map |> Map.toArray |> Array.map snd 
-
-/// Map a function over a pair of elements.
-/// mapPair f (x,y) = f x, f y.
-let inline mapPair (f: 'S -> 'T) ((p1,p2): 'S * 'S) =
-    f p1, f p2
-
-/// Look up key in map, return defVal if key is not found
-let inline mapFindWithDef (defVal: 'b) (key: 'a) (map:Map<'a,'b>) = 
-    Option.defaultValue defVal (Map.tryFind key map)
-
-/// If key exists in map: (key:v) -> (key:update v), otherwise create new item
-/// (key : update v)
-let inline mapUpdateWithDef (defVal: 'b) (update: 'b -> 'b) (key: 'a) (map:Map<'a,'b>)  =
-    let v = Option.defaultValue defVal (Map.tryFind key map)
-    Map.add key (update v) map
-
-/// Union of maps, common keys take m1 value
-let inline mapUnion m1 m2 =
-    (m2, m1)
-    ||> Map.fold (fun m key value -> Map.add key value m )
-
-/// create inverse map
-let inline mapInverse (m:Map<'A,'B>) =
-    m
-    |> Map.toSeq
-    |> Seq.map (fun (a,b) -> b,a)
-    |> Map.ofSeq
-
-let shortPComp (comp:Component) =
-    match comp.Type with
-    | Custom sc -> sprintf "%s:Custom.%s.%A->%A" comp.Label sc.Name sc.InputLabels sc.OutputLabels
-    | _ -> sprintf "%s:%A" comp.Label comp.Type
-
-/// return initial n characters of a string
-let sprintInitial n (s:string) = 
-    s
-    |> Seq.truncate n
-    |> Seq.map string
-    |> String.concat ""
-
-let assertThat cond msg =
-    if not cond
-    then failwithf "what? assert failed: %s" msg
-
-/// Return the first error found in a list of results, or the list of Oks if
-/// there are none.
-let tryFindError (lst : Result<'a,'b> list) : Result<'a list, 'b> =
-    let isError el = match el with | Error _ -> true | Ok _ -> false
-    let extractOk el = match el with | Ok ok -> ok | Error _ -> failwith "what? Impossible case in tryFindError"
-    match List.tryFind isError lst with
-    | Some (Error err) -> Error err
-    | None -> List.map extractOk lst |> Ok
-    | _ -> failwith "what? Impossible case in tryFindError"
-
-/// Return 2^exponent.
-let pow2 (exponent : int) : int =
-    1 <<< exponent // TODO use bit-shift.
-
-/// Return 2^exponent, packed into an int64.
-let pow2int64 (exponent : int) : int64 =
-    1L <<< exponent
-
-/// Set an element of the list at the specified position.
-/// This function is slow: O(n). Do not use unless necessary.
-let listSet (lst : 'a list) (item : 'a) (idx : int) : 'a list =
-#if ASSERTS
-    assertThat (idx >= 0 && idx < lst.Length)
-    <| sprintf "Index out of range in listSet. Idx: %d, list length: %d" idx lst.Length
-#endif
-    let p1, p2 = List.splitAt idx lst
-    // p2 has always at least one element as idx < lst.Length.
-    // Remove the first element of p2.
-    let _, p2 = List.splitAt 1 p2
-    p1 @ [item] @ p2
-
-/// Crop a string to the specified length.
-/// fromStart indicates whether you want the first <len> characters or the last
-/// <len> characters.
-let cropToLength (len : int) (fromStart : bool) (str : string) =
-    match str.Length <= len with
-    | true -> str
-    | false when fromStart -> str[..len-1] + "..." // From start.
-    | false -> "..." + str[str.Length - len..]     // From end.
-
-
-let getMemData (address: int64) (memData: Memory1) =
-#if ASSERTS
-    assertThat (memData.AddressWidth > 63 || (1UL <<< memData.AddressWidth) > (uint64 address)) (
-        sprintf "Inconsistent memory access: address %A, memData %A" address memData)
-#endif
-    Map.tryFind address memData.Data
-    |> Option.defaultValue 0L
-
-/// Returns a new array with the elements at index i1 and index i2 swapped
-let swapArrayEls i1 i2 (arr: 'a[]) =
-    arr
-    |> Array.mapi (fun i x ->
-        if i = i1 then arr[i2]
-        else if i = i2 then arr[i1]
-        else x)
-
-//--------------------Helper Functions-------------------------------//
-//-------------------------------------------------------------------//
-
-let getNetList ((comps,conns) : CanvasState) =
-    let id2X f =
-        comps
-        |> List.map f
-        |> Map.ofList
-    let id2Outs = id2X (fun (c:Component) -> ComponentId c.Id,c.OutputPorts)
-    let id2Ins = id2X (fun (c:Component) -> ComponentId c.Id,c.InputPorts)
-    let id2Comp = id2X (fun (c:Component) -> ComponentId c.Id,c)
-
-    let getPortInts sel initV (ports: Port list) = 
-        ports
-        |> List.map (fun port -> 
-            match port.PortNumber with
-            | Some pn -> sel pn , initV
-            | _ -> failwithf "Missing port in list %A" ports)
-        |> Map.ofList
-
-    let initNets =
-        comps
-        |> List.map ( fun comp ->
-            {
-                Id = ComponentId comp.Id
-                Type = comp.Type
-                Label = comp.Label
-                Inputs =  getPortInts InputPortNumber None comp.InputPorts 
-                Outputs = getPortInts OutputPortNumber [] comp.OutputPorts
-            })
-        |> List.map (fun comp -> comp.Id,comp)
-        |> Map.ofList
-
-    let getOutputPortNumber (p:Port) = 
-        id2Outs[ComponentId p.HostId]
-        |> List.find (fun p1 -> p1.Id = p.Id)
-        |> (fun p -> match p.PortNumber with Some n -> n | None -> failwithf "Missing input port number on %A" p.HostId)
-        |> OutputPortNumber
-       
-   
-    let getInputPortNumber (p:Port) = 
-        id2Ins[ComponentId p.HostId]
-        |> List.find (fun p1 -> p1.Id = p.Id)
-        |> (fun p -> match p.PortNumber with Some n -> n | None -> failwithf "Missing input port number on %A" p.HostId)
-        |> InputPortNumber
-    
-    let updateNComp compId updateFn (nets:NetList) =
-        Map.add compId (updateFn nets[compId]) nets
-
-    let updateInputPorts pNum src (comp:NetListComponent) =
-        { comp with Inputs = Map.add pNum (Some src) comp.Inputs}
-
-    let updateInputsComp compId pNum src nets =
-        let uFn = updateInputPorts pNum src
-        updateNComp compId uFn nets
-
-    let updateOutputPorts pNum tgt (comp:NetListComponent) =
-        {comp with Outputs = Map.add pNum (tgt :: comp.Outputs[pNum]) comp.Outputs}
-
-    let updateOutputsComp compId pNum tgt nets =
-        let uFn = updateOutputPorts pNum tgt
-        updateNComp compId uFn nets
-        
-    let target (conn:Connection) =
-        {
-            TargetCompId = ComponentId conn.Target.HostId
-            InputPort = getInputPortNumber conn.Target
-            TargetConnId = ConnectionId conn.Id
-        }
-    let source (conn:Connection) =
-        {
-            SourceCompId = ComponentId conn.Source.HostId
-            OutputPort = getOutputPortNumber conn.Source
-            SourceConnId = ConnectionId conn.Id
-        }
-
-    let addConnectionsToNets (nets:Map<ComponentId,NetListComponent>) (conn:Connection) =
-        let tgt = target conn
-        let src = source conn
-        let tComp = id2Comp[tgt.TargetCompId]
-        let sComp = id2Comp[src.SourceCompId]
-        nets
-        |> updateOutputsComp (ComponentId sComp.Id) src.OutputPort tgt
-        |> updateInputsComp (ComponentId tComp.Id)tgt.InputPort src
-
-    (initNets, conns) ||> List.fold addConnectionsToNets
-
-let testMatch (diffX:float) (diffY:float)  normRot=
-    let s:float = 1.0
-    let lengthList() : float list = 
-        match normRot with
-        // Same orientation
-        | 0 when (diffX >= 0) -> [s; 0; diffX; diffY; 0; 0; -s]                                                    
-        | 0 when (diffX < 0) -> [s; 0; 0; diffY; diffX; 0; -s]                                             
-        // Opposite orientation
-        | 180 when (diffX >= 0) -> [s; 0; (diffX - 2.0 * s)/2.0; diffY; (diffX - 2.0 * s)/2.0; 0; s]           
-        | 180 when (diffX < 0) -> [s; diffY/2.0; (diffX - 2.0 * s); diffY/2.0; 0; 0; s]            
-        // Perpendicular orientation: if startPort points to the right, endPort points down
-        | 90 when ((diffX >= 0) && (diffY >= 0)) -> [s; 0; (diffX - s)/2.0; (diffY + s); (diffX - s)/2.0; 0; 0; -s] 
-        | 90 when ((diffX >= 0) && (diffY < 0)) -> [s; 0; (diffX - s); (diffY + s); 0; 0; 0; -s]                
-        | 90 when ((diffX < 0) && (diffY >= 0)) -> [s; 0; 0; (diffY + s); (diffX - s); 0; 0; -s]               
-        | 90 when ((diffX < 0) && (diffY < 0)) -> [s; 0; 0; (diffY+s)/2.0; (diffX-s); (diffY+s)/2.0; 0; -s]    
-        // Perpendicular orientation: if startPort points to the right, endPort points up
-        | 270 when ((diffX >= 0) && (diffY >= 0)) -> [s; 0; (diffX - s); (diffY - s); 0; 0; 0; s]         
-        | 270 when ((diffX >= 0) && (diffY < 0)) -> [s; 0; (diffX - s)/2.0; (diffY - s); (diffX - s)/2.0; 0; 0; s] 
-        | 270 when ((diffX < 0) && (diffY >= 0)) -> [s; 0; 0; (diffY - s)/2.0; (diffX - s); (diffY - s)/2.0; 0; s]   
-        | 270 when ((diffX < 0) && (diffY < 0)) -> [s; 0; 0; (diffY - s); (diffX - s); 0; 0; s]  
-        // Edge case that should never happen
-        | _ -> [s; 0; 0; 0; 0; 0; s]
-    lengthList()
+(*
+    Helpers.fs
+
+    Some miscellaneous fsharp only (no JS) utility functions.
+*)
+
+module Helpers
+open CommonTypes
+open System.Text.RegularExpressions
+
+    [<AutoOpen>]
+    module JsonHelpers =
+        open Fable.SimpleJson
+        open LegacyCanvas
+        #if FABLE_COMPILER
+        open Thoth.Json
+        #else
+        open Thoth.Json.Net
+        #endif
+
+        type SavedCanvasUnknownWaveInfo<'T> = | NewCanvasWithFileWaveSheetInfoAndNewConns of CanvasState * 'T option * SheetInfo option * System.DateTime
+
+        type SavedInfo =
+            | CanvasOnly of LegacyCanvasState
+            | CanvasWithFileWaveInfo of LegacyCanvasState * SavedWaveInfo option * System.DateTime
+            | CanvasWithFileWaveInfoAndNewConns of LegacyCanvasState * SavedWaveInfo option * System.DateTime
+            | NewCanvasWithFileWaveInfoAndNewConns of CanvasState * SavedWaveInfo option * System.DateTime
+            | NewCanvasWithFileWaveSheetInfoAndNewConns of CanvasState * SavedWaveInfo option * SheetInfo option * System.DateTime
+            
+            member self.getCanvas = 
+                match self with
+                | CanvasOnly c -> legacyTypesConvert c 
+                | CanvasWithFileWaveInfo (c,_,_) -> legacyTypesConvert c
+                | CanvasWithFileWaveInfoAndNewConns (c,_,_) -> legacyTypesConvert c
+                | NewCanvasWithFileWaveInfoAndNewConns(c,_,_) -> c
+                | NewCanvasWithFileWaveSheetInfoAndNewConns (c,_,_,_) -> c
+
+            member self.getTimeStamp = 
+                match self with
+                | CanvasOnly _ -> System.DateTime.MinValue 
+                | CanvasWithFileWaveInfo (_,_,ts) -> ts
+                | CanvasWithFileWaveInfoAndNewConns (_,_,ts) -> ts
+                | NewCanvasWithFileWaveInfoAndNewConns (_,_,ts) -> ts
+                | NewCanvasWithFileWaveSheetInfoAndNewConns (_,_,_,ts) -> ts
+
+            member self.getWaveInfo =
+                match self with
+                | CanvasOnly _ -> None 
+                | CanvasWithFileWaveInfo (_,waveInfo,_) -> waveInfo
+                | CanvasWithFileWaveInfoAndNewConns (_,waveInfo,_) -> waveInfo
+                | NewCanvasWithFileWaveInfoAndNewConns (_,waveInfo,_) -> waveInfo
+                | NewCanvasWithFileWaveSheetInfoAndNewConns (_,waveInfo,_,_) -> waveInfo
+
+            member self.getSheetInfo =
+                match self with
+                | CanvasOnly _ -> None 
+                | CanvasWithFileWaveInfo (_,waveInfo,_) -> None
+                | CanvasWithFileWaveInfoAndNewConns (_,waveInfo,_) -> None
+                | NewCanvasWithFileWaveInfoAndNewConns (_,_,ts) -> None
+                | NewCanvasWithFileWaveSheetInfoAndNewConns (_,_,sheetInfo,_) -> sheetInfo
+
+        let extraCoder =
+            Extra.empty
+            |> Extra.withInt64
+            |> Extra.withUInt64
+            |> Extra.withBigInt
+            |> Extra.withCustom CommonTypes.componentIdEncoder CommonTypes.componentIdDecoder
+
+        let stateToJsonString (cState: CanvasState, waveInfo: SavedWaveInfo option, sheetInfo: SheetInfo option) : string =
+            let time = System.DateTime.Now
+            //printfn "%A" cState
+            try            
+                 Json.serialize<SavedInfo> (NewCanvasWithFileWaveSheetInfoAndNewConns (cState, waveInfo, sheetInfo, time))
+                 |> (fun json -> Regex.Replace(json, """(\d+\.\d\d)\d+""", "$1")) // reduce json size by truncating floats to 2 d.p.
+            with
+            | e ->
+                printfn "HELP: exception in SimpleJson.stringify %A" e
+                "Error in stringify"
+
+        let stateToJsonStringNew (cState: CanvasState, waveInfo: SavedWaveInfo option, sheetInfo: SheetInfo option) : string =
+            let time = System.DateTime.Now
+            try
+                Encode.Auto.toString(space = 0, value = (NewCanvasWithFileWaveSheetInfoAndNewConns (cState, waveInfo, sheetInfo, time)), extra = extraCoder)
+            with
+            | e -> 
+                printfn "HELP: exception in Thoth.Json.Encode.Auto.toString %A" e
+                "Error in stringify"
+
+        let jsonStringToState (jsonString : string) =
+            #if FABLE_COMPILER
+            Json.tryParseAs<LegacyCanvasState> jsonString
+            |> (function
+                | Ok state -> Ok (CanvasOnly state)
+                | Error _ ->
+                    match Json.tryParseAs<SavedInfo> jsonString with
+                    | Ok state -> Ok state
+                    | Error str -> 
+                        match Json.tryParseAs<SavedCanvasUnknownWaveInfo<obj>> jsonString with
+                        | Ok (SavedCanvasUnknownWaveInfo.NewCanvasWithFileWaveSheetInfoAndNewConns(cState,_,sheetInfo,time)) ->
+                            Ok <| NewCanvasWithFileWaveSheetInfoAndNewConns(cState,None,sheetInfo,time)                               
+                        | Error str -> 
+                            printfn "Error in Json parse of %s : %s" jsonString str
+                            Error str)
+            #else
+            match Decode.Auto.fromString<LegacyCanvasState>(jsonString, extra = extraCoder) with
+            | Ok state -> Ok (CanvasOnly state)
+            | Error _ ->
+                match Decode.Auto.fromString<SavedInfo>(jsonString, extra = extraCoder) with
+                | Ok state -> Ok state
+                | Error str ->
+                    match Decode.Auto.fromString<SavedCanvasUnknownWaveInfo<obj>>(jsonString, extra = extraCoder) with
+                    | Ok (SavedCanvasUnknownWaveInfo.NewCanvasWithFileWaveSheetInfoAndNewConns(cState,_,sheetInfo,time)) ->
+                        Ok <| NewCanvasWithFileWaveSheetInfoAndNewConns(cState,None,sheetInfo,time)
+                    | Error str ->
+                        printfn "Error in Json parse of %s : %s" jsonString str
+                        Error str
+            #endif
+
+
+(*-----------------------------------General helpers-----------------------------------------*)
+
+/// Return a memoized version of funcToMemoize where.
+/// Repeated calls with equivalent inputs return a stored result.
+/// Inputs a, a' are deemed equivalent if keyFunc a = keyFunc a'.
+/// Use this as well as LazyView etc, it has a different usage since it need not
+/// have React output and comparison is via a key function.
+let memoizeBy (keyFunc: 'a -> 'k) (funcToMemoize: 'a -> 'c) : 'a -> 'c =
+    let mutable lastKey: 'k option = None
+    let mutable lastValue: 'c option = None
+    fun (a: 'a) ->
+        let newKey = Some (keyFunc a)
+        if newKey = lastKey 
+        then Option.get lastValue
+        else 
+            lastKey <-newKey
+            let v = funcToMemoize a
+            lastValue <- Some v
+            v
+
+/// replace new lines in a string by ';' for easier debug printing of records using %A
+let nocr (s:string) = 
+    s.Replace("\n",";")
+
+
+
+// access to JS reference equality operation (===)
+
+
+
+// NB mapKeys and mapValues should probably be changed to use F# 6 Map.kets, Map.values
+
+/// Array of map keys
+let inline mapKeys (map:Map<'a,'b>) = map |> Map.toArray |> Array.map fst
+
+/// Array of map values
+let inline mapValues (map:Map<'a,'b>) = map |> Map.toArray |> Array.map snd 
+
+/// Map a function over a pair of elements.
+/// mapPair f (x,y) = f x, f y.
+let inline mapPair (f: 'S -> 'T) ((p1,p2): 'S * 'S) =
+    f p1, f p2
+
+/// Look up key in map, return defVal if key is not found
+let inline mapFindWithDef (defVal: 'b) (key: 'a) (map:Map<'a,'b>) = 
+    Option.defaultValue defVal (Map.tryFind key map)
+
+/// If key exists in map: (key:v) -> (key:update v), otherwise create new item
+/// (key : update v)
+let inline mapUpdateWithDef (defVal: 'b) (update: 'b -> 'b) (key: 'a) (map:Map<'a,'b>)  =
+    let v = Option.defaultValue defVal (Map.tryFind key map)
+    Map.add key (update v) map
+
+/// Union of maps, common keys take m1 value
+let inline mapUnion m1 m2 =
+    (m2, m1)
+    ||> Map.fold (fun m key value -> Map.add key value m )
+
+/// create inverse map
+let inline mapInverse (m:Map<'A,'B>) =
+    m
+    |> Map.toSeq
+    |> Seq.map (fun (a,b) -> b,a)
+    |> Map.ofSeq
+
+let shortPComp (comp:Component) =
+    match comp.Type with
+    | Custom sc -> sprintf "%s:Custom.%s.%A->%A" comp.Label sc.Name sc.InputLabels sc.OutputLabels
+    | _ -> sprintf "%s:%A" comp.Label comp.Type
+
+/// return initial n characters of a string
+let sprintInitial n (s:string) = 
+    s
+    |> Seq.truncate n
+    |> Seq.map string
+    |> String.concat ""
+
+let assertThat cond msg =
+    if not cond
+    then failwithf "what? assert failed: %s" msg
+
+/// Return the first error found in a list of results, or the list of Oks if
+/// there are none.
+let tryFindError (lst : Result<'a,'b> list) : Result<'a list, 'b> =
+    let isError el = match el with | Error _ -> true | Ok _ -> false
+    let extractOk el = match el with | Ok ok -> ok | Error _ -> failwith "what? Impossible case in tryFindError"
+    match List.tryFind isError lst with
+    | Some (Error err) -> Error err
+    | None -> List.map extractOk lst |> Ok
+    | _ -> failwith "what? Impossible case in tryFindError"
+
+/// Return 2^exponent.
+let pow2 (exponent : int) : int =
+    1 <<< exponent // TODO use bit-shift.
+
+/// Return 2^exponent, packed into an int64.
+let pow2int64 (exponent : int) : int64 =
+    1L <<< exponent
+
+/// Set an element of the list at the specified position.
+/// This function is slow: O(n). Do not use unless necessary.
+let listSet (lst : 'a list) (item : 'a) (idx : int) : 'a list =
+#if ASSERTS
+    assertThat (idx >= 0 && idx < lst.Length)
+    <| sprintf "Index out of range in listSet. Idx: %d, list length: %d" idx lst.Length
+#endif
+    let p1, p2 = List.splitAt idx lst
+    // p2 has always at least one element as idx < lst.Length.
+    // Remove the first element of p2.
+    let _, p2 = List.splitAt 1 p2
+    p1 @ [item] @ p2
+
+/// Crop a string to the specified length.
+/// fromStart indicates whether you want the first <len> characters or the last
+/// <len> characters.
+let cropToLength (len : int) (fromStart : bool) (str : string) =
+    match str.Length <= len with
+    | true -> str
+    | false when fromStart -> str[..len-1] + "..." // From start.
+    | false -> "..." + str[str.Length - len..]     // From end.
+
+
+let getMemData (address: int64) (memData: Memory1) =
+#if ASSERTS
+    assertThat (memData.AddressWidth > 63 || (1UL <<< memData.AddressWidth) > (uint64 address)) (
+        sprintf "Inconsistent memory access: address %A, memData %A" address memData)
+#endif
+    Map.tryFind address memData.Data
+    |> Option.defaultValue 0L
+
+/// Returns a new array with the elements at index i1 and index i2 swapped
+let swapArrayEls i1 i2 (arr: 'a[]) =
+    arr
+    |> Array.mapi (fun i x ->
+        if i = i1 then arr[i2]
+        else if i = i2 then arr[i1]
+        else x)
+
+//--------------------Helper Functions-------------------------------//
+//-------------------------------------------------------------------//
+
+let getNetList ((comps,conns) : CanvasState) =
+    let id2X f =
+        comps
+        |> List.map f
+        |> Map.ofList
+    let id2Outs = id2X (fun (c:Component) -> ComponentId c.Id,c.OutputPorts)
+    let id2Ins = id2X (fun (c:Component) -> ComponentId c.Id,c.InputPorts)
+    let id2Comp = id2X (fun (c:Component) -> ComponentId c.Id,c)
+
+    let getPortInts sel initV (ports: Port list) = 
+        ports
+        |> List.map (fun port -> 
+            match port.PortNumber with
+            | Some pn -> sel pn , initV
+            | _ -> failwithf "Missing port in list %A" ports)
+        |> Map.ofList
+
+    let initNets =
+        comps
+        |> List.map ( fun comp ->
+            {
+                Id = ComponentId comp.Id
+                Type = comp.Type
+                Label = comp.Label
+                Inputs =  getPortInts InputPortNumber None comp.InputPorts 
+                Outputs = getPortInts OutputPortNumber [] comp.OutputPorts
+            })
+        |> List.map (fun comp -> comp.Id,comp)
+        |> Map.ofList
+
+    let getOutputPortNumber (p:Port) = 
+        id2Outs[ComponentId p.HostId]
+        |> List.find (fun p1 -> p1.Id = p.Id)
+        |> (fun p -> match p.PortNumber with Some n -> n | None -> failwithf "Missing input port number on %A" p.HostId)
+        |> OutputPortNumber
+       
+   
+    let getInputPortNumber (p:Port) = 
+        id2Ins[ComponentId p.HostId]
+        |> List.find (fun p1 -> p1.Id = p.Id)
+        |> (fun p -> match p.PortNumber with Some n -> n | None -> failwithf "Missing input port number on %A" p.HostId)
+        |> InputPortNumber
+    
+    let updateNComp compId updateFn (nets:NetList) =
+        Map.add compId (updateFn nets[compId]) nets
+
+    let updateInputPorts pNum src (comp:NetListComponent) =
+        { comp with Inputs = Map.add pNum (Some src) comp.Inputs}
+
+    let updateInputsComp compId pNum src nets =
+        let uFn = updateInputPorts pNum src
+        updateNComp compId uFn nets
+
+    let updateOutputPorts pNum tgt (comp:NetListComponent) =
+        {comp with Outputs = Map.add pNum (tgt :: comp.Outputs[pNum]) comp.Outputs}
+
+    let updateOutputsComp compId pNum tgt nets =
+        let uFn = updateOutputPorts pNum tgt
+        updateNComp compId uFn nets
+        
+    let target (conn:Connection) =
+        {
+            TargetCompId = ComponentId conn.Target.HostId
+            InputPort = getInputPortNumber conn.Target
+            TargetConnId = ConnectionId conn.Id
+        }
+    let source (conn:Connection) =
+        {
+            SourceCompId = ComponentId conn.Source.HostId
+            OutputPort = getOutputPortNumber conn.Source
+            SourceConnId = ConnectionId conn.Id
+        }
+
+    let addConnectionsToNets (nets:Map<ComponentId,NetListComponent>) (conn:Connection) =
+        let tgt = target conn
+        let src = source conn
+        let tComp = id2Comp[tgt.TargetCompId]
+        let sComp = id2Comp[src.SourceCompId]
+        nets
+        |> updateOutputsComp (ComponentId sComp.Id) src.OutputPort tgt
+        |> updateInputsComp (ComponentId tComp.Id)tgt.InputPort src
+
+    (initNets, conns) ||> List.fold addConnectionsToNets
+
+let testMatch (diffX:float) (diffY:float)  normRot=
+    let s:float = 1.0
+    let lengthList() : float list = 
+        match normRot with
+        // Same orientation
+        | 0 when (diffX >= 0) -> [s; 0; diffX; diffY; 0; 0; -s]                                                    
+        | 0 when (diffX < 0) -> [s; 0; 0; diffY; diffX; 0; -s]                                             
+        // Opposite orientation
+        | 180 when (diffX >= 0) -> [s; 0; (diffX - 2.0 * s)/2.0; diffY; (diffX - 2.0 * s)/2.0; 0; s]           
+        | 180 when (diffX < 0) -> [s; diffY/2.0; (diffX - 2.0 * s); diffY/2.0; 0; 0; s]            
+        // Perpendicular orientation: if startPort points to the right, endPort points down
+        | 90 when ((diffX >= 0) && (diffY >= 0)) -> [s; 0; (diffX - s)/2.0; (diffY + s); (diffX - s)/2.0; 0; 0; -s] 
+        | 90 when ((diffX >= 0) && (diffY < 0)) -> [s; 0; (diffX - s); (diffY + s); 0; 0; 0; -s]                
+        | 90 when ((diffX < 0) && (diffY >= 0)) -> [s; 0; 0; (diffY + s); (diffX - s); 0; 0; -s]               
+        | 90 when ((diffX < 0) && (diffY < 0)) -> [s; 0; 0; (diffY+s)/2.0; (diffX-s); (diffY+s)/2.0; 0; -s]    
+        // Perpendicular orientation: if startPort points to the right, endPort points up
+        | 270 when ((diffX >= 0) && (diffY >= 0)) -> [s; 0; (diffX - s); (diffY - s); 0; 0; 0; s]         
+        | 270 when ((diffX >= 0) && (diffY < 0)) -> [s; 0; (diffX - s)/2.0; (diffY - s); (diffX - s)/2.0; 0; 0; s] 
+        | 270 when ((diffX < 0) && (diffY >= 0)) -> [s; 0; 0; (diffY - s)/2.0; (diffX - s); (diffY - s)/2.0; 0; s]   
+        | 270 when ((diffX < 0) && (diffY < 0)) -> [s; 0; 0; (diffY - s); (diffX - s); 0; 0; s]  
+        // Edge case that should never happen
+        | _ -> [s; 0; 0; 0; 0; 0; s]
+    lengthList()