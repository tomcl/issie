﻿module SheetBeautify

//-----------------------------------------------------------------------------------------//
//----------Module for top-level beautify functions making (mostly) whole-sheet changes----//
//-----------------------------------------------------------------------------------------//

(*
Whole sheet functions are normally applied to whole sheet. In many cases a feature could be to
apply them to currently selected wires or components. That provides users control over what gets beautified.
Ideal beautify code will never make things worse so can be applied to whole sheet always.

Otehr relevant modules:
SheetBeautifyHelpers (helpers)
Generatedata (used to make randomized tests)
TestDrawBlock (used to test the code written here).

*)

// open modules likely to be used
open CommonTypes
open DrawHelpers
open DrawModelType
open DrawModelType.SymbolT
open DrawModelType.BusWireT
open DrawModelType.SheetT
open SheetUpdateHelpers
open SheetBeautifyHelpers
open Optics
open BusWireUpdateHelpers
open Optics.Optic
open Operators
open BlockHelpers
open RotateScale

/// constants used by SheetBeautify
module Constants =
    () // dummy to make skeleton type check - remove when other content exists

let visibleWireNetLength (wModel: BusWireT.Model) (wire: BusWireT.Wire) =
  let thisNet = 
    wModel.Wires
    |> Helpers.mapValues
    |> Seq.toList
    |> List.filter (fun w -> w.OutputPort = wire.OutputPort)

<<<<<<< HEAD
module SheetBeautifyD1 =

    /// The visible segments of a wire, as a list of vectors, from source end to target end.
    /// Note that in a wire with n segments a zero length (invisible) segment at any index [1..n-2] is allowed
    /// which if present causes the two segments on either side of it to coalesce into a single visible segment.
    /// A wire can have any number of visible segments - even 1.
    let visibleSegments (wId: ConnectionId) (model: SheetT.Model) : XYPos list =

        let wire = model.Wire.Wires[wId] // get wire from model

        /// helper to match even and off integers in patterns (active pattern)
        let (|IsEven|IsOdd|) (n: int) =
            match n % 2 with
            | 0 -> IsEven
            | _ -> IsOdd

        /// Convert seg into its XY Vector (from start to end of segment).
        /// index must be the index of seg in its containing wire.
        let getSegmentVector (index: int) (seg: BusWireT.Segment) =
            // The implicit horizontal or vertical direction  of a segment is determined by
            // its index in the list of wire segments and the wire initial direction
            match index, wire.InitialOrientation with
            | IsEven, BusWireT.Vertical
            | IsOdd, BusWireT.Horizontal -> { X = 0.; Y = seg.Length }
            | IsEven, BusWireT.Horizontal
            | IsOdd, BusWireT.Vertical -> { X = seg.Length; Y = 0. }

        /// Return the list of segment vectors with 3 vectors coalesced into one visible equivalent
        /// wherever this is possible
        let rec coalesce (segVecs: XYPos list) =
            match List.tryFindIndex (fun segVec -> segVec =~ XYPos.zero) segVecs[1 .. segVecs.Length - 2] with
            | Some zeroVecIndex ->
                let index = zeroVecIndex + 1 // base index as it should be on full segVecs
                segVecs[0 .. index - 2]
                @ [ segVecs[index - 1] + segVecs[index + 1] ]
                @ segVecs[index + 2 .. segVecs.Length - 1]
                |> coalesce
            | None -> segVecs

        wire.Segments
        |> List.mapi getSegmentVector
        |> coalesce

    ///<summary> Determines if a wire is parallel and can be straightened based on the length of its non zero absolute segments. </summary>
    /// <param name="wire">The wire to be checked for parallelism.</param>
    /// <returns>True if the wire is parallel, false otherwise.</returns>
    let isParallel (sheet: SheetT.Model) (wire: Wire) : bool =
        (visibleSegments wire.WId sheet).Length = 3

    /// <summary>Filters the list of wires in a sheet model to only include parallel wires.</summary>
    /// <param name="sheetModel">The sheet model to be filtered.</param>
    /// <returns>A list of parallel wires.</returns>
    let getParallelWires (sheetModel: SheetT.Model) : Wire list =
        sheetModel.Wire
        |> getWireList
        |> List.filter (isParallel sheetModel)

    /// <summary>Retrieves the source and target symbols of a wire in a sheet model and appends wire segments for further processing and scalability.</summary>
    /// <param name="sheet">The sheet model to be processed.</param>
    /// <param name="wire">The wire to be processed.</param>
    /// <returns>The source and target symbols of the wire and the wire segments.</returns>
    let getSymbols (sheet: SheetT.Model) (wire: Wire) : Symbol * Symbol * (XYPos list) =
        let sourceSymbol = getSourceSymbol sheet.Wire wire
        let targetSymbol = getTargetSymbol sheet.Wire wire
        sourceSymbol, targetSymbol, (visibleSegments wire.WId sheet)

    /// <summary>Retrieves a list of connected symbols in a sheet model.</summary>
    /// <param name="sheet">The sheet model to be processed.</param>
    /// <returns>A list of singly connected symbols.</returns>
    let getConnectedSymbols (sheet: SheetT.Model) (wireList: Wire List) =
        let symbols = wireList |> List.map (getSymbols sheet)
        symbols

    /// <summary>Updates the position of a symbol based on a list of segments (parallel wire) and returns the updated symbol along with its component ID for further processing.</summary>
    /// <param name="symbol">The symbol to be updated.</param>
    /// <param name="segments">The list of segments to be used for updating the symbol position.</param>
    /// <returns>The component ID and the updated symbol.</returns>
    let updateSymbolPosition (symbol: Symbol) (change: XYPos) = moveSymbol (change) symbol

    /// <summary>Determines if two symbols intersect.</summary>
    /// <param name="a">The first symbol to be checked.</param>
    /// <param name="b">The second symbol to be checked.</param>
    /// <returns>True if the symbols intersect, false otherwise.</returns>
    let boundingBoxesIntersect (a: Symbol) (b: Symbol) : bool =
        overlap2DBox (getSymBoundingBox a) (getSymBoundingBox b)

    /// <summary>Updates the position of a symbol if it does not intersect with any other symbols in the sheet model.</summary>
    /// <param name="symbol">The symbol to be updated.</param>
    /// <param name="change">The change in position to be applied to the symbol.</param>
    /// <param name="allSymbols">The list of all symbols in the sheet model.</param>
    /// <returns>The updated symbol.</returns>
    let moveSymbolIfNoIntersection (symbol: Symbol) (change: XYPos) (allSymbols: Symbol list) : Symbol =
        let newSymbol = updateSymbolPosition symbol change
        let otherSymbols = List.filter ((<>) symbol) allSymbols
        if List.exists (boundingBoxesIntersect newSymbol) otherSymbols then
            symbol
        else
            newSymbol

    /// <summary>Aligns the symbols onnce in a sheet model based on the parallel wires in the sheet model.</summary>
    /// <param name="sheet">The sheet model to be processed.</param>
    /// <returns>The sheet model with aligned symbols.</returns>
    let sheetAlignOnce (sheet: SheetT.Model) : SheetT.Model =
        let singlyConstrainedConnectedSymbols =
            getConnectedSymbols sheet (getParallelWires sheet)
        let allSymbols = get SheetT.symbols_ sheet
        let updatedSymbolMap =
            singlyConstrainedConnectedSymbols
            |> List.fold
                (fun (symbolMap: Map<ComponentId, Symbol>) (a, _, c) ->
                    let newSymbol = moveSymbolIfNoIntersection a c[1] (symbolMap.Values |> List.ofSeq)
                    Map.add newSymbol.Id newSymbol symbolMap)
                allSymbols

        sheet
        |> set SheetT.symbols_ updatedSymbolMap
        |> map SheetT.wire_ (BusWireSeparate.reRouteWiresFrom (updatedSymbolMap.Keys |> Seq.toList))

    /// <summary>Resizes a symbol based on the position of another symbol.</summary>
    /// <param name="sheet">The sheet model to be processed.</param>
    /// <returns>The sheet model with resized symbols.</returns>
    let scaleCustomComponents (sheet: SheetT.Model) =
        let newWire =
            getConnectedSymbols sheet (getParallelWires sheet)
            |> List.fold (fun sheet (comp1, comp2, _) -> (reSizeSymbolTopLevel sheet comp1 comp2)) sheet.Wire

        sheet |> set SheetT.wire_ (newWire)

    /// <summary>Completely aligns the symbols in a sheet model based on the parallel wires in the sheet model without symbol overlaps.</summary>
    /// <param name="sheet">The sheet model to be processed.</param>
    /// <returns>The sheet model with aligned symbols.</returns>
    let rec alignSymbols (sheet: SheetT.Model) =
        match getParallelWires sheet |> List.length with
        | 0 -> sheet
        | initialParallelWiresCount ->
            let newSheet = sheetAlignOnce sheet
            match getParallelWires newSheet |> List.length with
            | newParallelWiresCount when initialParallelWiresCount <= newParallelWiresCount -> sheet
            | _ -> alignSymbols newSheet

    /// <summary>Beautifies a sheet model by updating the positions and scale of symbols.</summary>
    /// <param name="sheet">The sheet model to be beautified.</param>
    /// <returns>The beautified sheet model.</returns>
    let sheetAlignScale (sheet: SheetT.Model) =
        sheet |> alignSymbols |> scaleCustomComponents




        
=======
  thisNet
  |> List.map BlockHelpers.getNonZeroAbsSegments
  |> List.concat
  |> List.distinctBy (fun seg -> seg.Start, seg.End) // remove obvious overlaps
  |> (fun segs -> 
    List.fold (fun length (seg: BusWireT.ASegment) -> 
      segs
      |> List.tryFind (fun seg' ->
        // do not double count near T junction
        seg'.Segment.GetId <> seg.Segment.GetId 
        && seg'.Segment.Length < seg.Segment.Length
        && (seg'.Start = seg.Start
          || seg'.End = seg.End))
      |> function
      | Some dupl -> length + (abs seg.Segment.Length) - (abs dupl.Segment.Length)
      | None -> length + (abs seg.Segment.Length)
    ) 0.0 segs
  )

let getLongWires (sheet: SheetT.Model) threshold =
  let totalWireLength = calcVisWireLength sheet

  sheet.Wire.Wires
  |> Helpers.mapValues
  |> Seq.toList
  |> List.filter (fun w -> 
    let score = (BlockHelpers.getWireLength w) / (totalVisibleWireLength sheet.Wire * (float)(Map.count sheet.Wire.Wires))
    printfn $"this ratio {score}"
     
    score > threshold // criterion: relative length
    // visibleWireNetLength sheet.Wire w > threshold // criterion: absolute length
  )

  // visibleWireNetsLength sheet.Wire (sheet.Wire.Wires |> Helpers.mapValues |> Seq.head)
let beautifyD3 (sheet: SheetT.Model) =
//   getLongWires sheet 0.5
  getLongWires sheet 0.005
  |> List.fold (fun previousSheet wire -> replaceWireWithLabel wire previousSheet) sheet
    
>>>>>>> 117d2f78
<|MERGE_RESOLUTION|>--- conflicted
+++ resolved
@@ -36,14 +36,7 @@
 module Constants =
     () // dummy to make skeleton type check - remove when other content exists
 
-let visibleWireNetLength (wModel: BusWireT.Model) (wire: BusWireT.Wire) =
-  let thisNet = 
-    wModel.Wires
-    |> Helpers.mapValues
-    |> Seq.toList
-    |> List.filter (fun w -> w.OutputPort = wire.OutputPort)
-
-<<<<<<< HEAD
+
 module SheetBeautifyD1 =
 
     /// The visible segments of a wire, as a list of vectors, from source end to target end.
@@ -191,10 +184,13 @@
         sheet |> alignSymbols |> scaleCustomComponents
 
 
-
-
-        
-=======
+let visibleWireNetLength (wModel: BusWireT.Model) (wire: BusWireT.Wire) =
+  let thisNet = 
+    wModel.Wires
+    |> Helpers.mapValues
+    |> Seq.toList
+    |> List.filter (fun w -> w.OutputPort = wire.OutputPort)
+
   thisNet
   |> List.map BlockHelpers.getNonZeroAbsSegments
   |> List.concat
@@ -233,5 +229,4 @@
 //   getLongWires sheet 0.5
   getLongWires sheet 0.005
   |> List.fold (fun previousSheet wire -> replaceWireWithLabel wire previousSheet) sheet
-    
->>>>>>> 117d2f78
+        