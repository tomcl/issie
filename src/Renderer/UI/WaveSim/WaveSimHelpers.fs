module WaveSimHelpers

open Fulma
open Fulma.Extensions.Wikiki
open Fable.React
open Fable.React.Props

open CommonTypes
open ModelType
open ModelHelpers
open FileMenuView
open SimulatorTypes
open FastRun
open NumberHelpers




module Constants =
    /// initial time running simulation without spinner to check speed (in ms)
    let initSimulationTime = 100.
    /// max estimated time to run simulation and not need a spinner (in ms)
    let maxSimulationTimeWithoutSpinner = 200.
    /// The horizontal length of a transition cross-hatch for non-binary waveforms
    let nonBinaryTransLen : float = 8.

    /// The height of the viewbox used for a wave's SVG. This is the same as the height
    /// of a label in the name and value columns.
    /// TODO: Combine this with WaveSimStyle.Constants.rowHeight?
    let viewBoxHeight : float = 30.0

    /// Height of a waveform
    let waveHeight : float = 0.8 * viewBoxHeight
    /// Vertical padding between top and bottom of each wave and the row it is in.
    let spacing : float = (viewBoxHeight - waveHeight) / 2.

    /// y-coordinate of the top of a waveform
    let yTop = spacing
    /// y-coordiante of the bottom of a waveform
    let yBot = waveHeight + spacing

    /// TODO: Remove this limit, after making simulation interruptable This stops the waveform simulator moving past 1000 clock cycles.
    let maxLastClk = 1000

    /// minium number of cycles on screen when zooming in
    let minVisibleCycles = 3

    /// Minimum number of visible clock cycles.
    let minCycleWidth = 5

    let zoomChangeFactor = 1.5

    /// If the width of a non-binary waveform is less than this value, display a cross-hatch
    /// to indicate a non-binary wave is rapidly changing value.
    let clkCycleNarrowThreshold = 20

    /// number of extra steps simulated beyond that used in simulation. Is this needed?
    let extraSimulatedSteps = 5 

    let infoMessage = 
        "Find ports by any part of their name. '.' = show all. '*' = show selected. '-' = collapse all"

    let outOfDateMessage = "Use refresh button to update waveforms. 'End' and then 'Start' to simulate a different sheet"

    let infoSignUnicode = "\U0001F6C8"


//-----------------------------List & Map utilities to deal with exceptions------------------------------------------//

// maybe these should be defined earlier in compile order? Or added as list functions?

let listMaxWithDef defaultValue lst =
    defaultValue :: lst
    |> List.max

let listCollectSomes mapFn lst =
    lst
    |> List.collect (fun x -> match mapFn x with | Some r -> [r] | None -> [])

/// Determines whether a clock cycle is generated with a vertical bar at the beginning,
/// denoting that a waveform changes value at the start of that clock cycle. NB this
/// does not determine whether a waveform changes value at the end of that clock cycle.
/// TODO: Remove this since it is unnecessary. Can use WaveValues instead.
type BinaryTransition =
    | ZeroToZero
    | ZeroToOne
    | OneToZero
    | OneToOne

/// Determines whether a non-binary waveform changes value at the beginning of that clock cycle.
type NonBinaryTransition =
    | Change
    | Const

/// Waveforms can be either binary or non-binary; these have different properties.
type Transition =
    | BinaryTransition of BinaryTransition
    | NonBinaryTransition of NonBinaryTransition

/// Stores information about gaps between NonBinaryTransitions.
/// Used in displayValuesOnWave
type Gap = {
    // First cycle which is Change after a Const cycle
    Start: int
    // How many Const cycles there are immediately after this Change transition
    Length: int
}



/// If true, then show cross-hatch only for non-binary waves when wave is changing value very fast.
let highZoom clkCycleWidth = clkCycleWidth < 2. * Constants.nonBinaryTransLen

/// Left-shift non-binary waveforms by this much.
let xShift clkCycleWidth =
    if highZoom clkCycleWidth then
        clkCycleWidth / 2.
    else Constants.nonBinaryTransLen

/// Get the current WaveSimModel used by the Model (index the map using the current wavesim sheet).
/// If no WaveSimModel for that sheet, return an empty wave sim model.
let rec getWSModel model : WaveSimModel =
    match model.WaveSimSheet with
    | Some sheet ->
        Map.tryFind sheet model.WaveSim
        |> function
            | Some wsModel ->
                // printf "Sheet %A found in model" model.WaveSimSheet
                wsModel
            | None ->
                // printf "Sheet %A not found in model" model.WaveSimSheet
                initWSModel
    | None ->
        match getCurrFile model with
        | None -> 
            initWSModel
        | Some sheet ->
            getWSModel {model with WaveSimSheet = Some sheet}
        

/// Width of one clock cycle.
let singleWaveWidth m = max 5.0 (float m.WaveformColumnWidth / float m.ShownCycles)

/// Left-most coordinate of the SVG viewbox.
let viewBoxMinX m = string (float m.StartCycle * singleWaveWidth m)

/// Total width of the SVG viewbox.
let viewBoxWidth m = string (max 5.0 (m.WaveformColumnWidth))

/// Right-most visible clock cycle.
let endCycle wsModel = wsModel.StartCycle + (wsModel.ShownCycles) - 1

/// Helper function to create Bulma buttons
let button options func label = Button.button (List.append options [ Button.OnClick func ]) [ label ]

/// List of selected waves (of type Wave)
let selectedWaves (wsModel: WaveSimModel) : Wave list = List.map (fun index -> wsModel.AllWaves[index]) wsModel.SelectedWaves

/// Convert XYPos list to string
let pointsToString (points: XYPos array) : string =
    Array.fold (fun str (point: XYPos) ->
        $"{str} %.1f{point.X},%.1f{point.Y} "
    ) "" points

/// Retrieve value of wave at given clock cycle as an int.
let getWaveValue (currClkCycle: int) (wave: Wave): int64 =
    Array.tryItem currClkCycle wave.WaveValues.Step
    |> function
        | Some (Data fData) ->
            convertFastDataToInt64 fData |> int64
        | _ ->
            // TODO: Find better default value here
            // TODO: Should probably make it so that you can't call this function in the first place.
            printf "Trying to access index %A in wave %A. Default to 0." currClkCycle wave.DisplayName
            0

/// Make left and right x-coordinates for a clock cycle.
let makeXCoords (clkCycleWidth: float) (clkCycle: int) (transition: Transition) =
    match transition with
    | BinaryTransition _ ->
        float clkCycle * clkCycleWidth, float (clkCycle + 1) * clkCycleWidth
    | NonBinaryTransition _ ->
        // These are left-shifted by xShift: doing this means that for non-binary
        // waveforms, only the transition at the start of each cycle needs to be considered,
        // rather than the transition at both the start and end of each cycle.
        float clkCycle * clkCycleWidth - xShift clkCycleWidth,
        float (clkCycle + 1) * clkCycleWidth - xShift clkCycleWidth

/// Make top-left, top-right, bottom-left, bottom-right coordinates for a clock cycle.
let makeCoords (clkCycleWidth: float) (clkCycle: int) (transition: Transition) : XYPos * XYPos * XYPos * XYPos =
    let xLeft, xRight = makeXCoords clkCycleWidth clkCycle transition

    let topL = {X = xLeft; Y = Constants.yTop}
    let topR = {X = xRight; Y = Constants.yTop}
    let botL = {X = xLeft; Y = Constants.yBot}
    let botR = {X = xRight; Y = Constants.yBot}

    topL, topR, botL, botR

/// Generate points for a binary waveform
let binaryWavePoints (clkCycleWidth: float) (startCycle: int) (index: int) (transition: BinaryTransition)  : XYPos array =
    let topL, topR, botL, botR = makeCoords clkCycleWidth (startCycle + index) (BinaryTransition transition)
    // Each match condition generates a specific transition type
    match transition with
    | ZeroToZero | OneToZero ->
        [|botL; botR|]
    | ZeroToOne | OneToOne ->
        [|topL; topR|]

/// Generate points for a non-binary waveform.
let nonBinaryWavePoints (clkCycleWidth: float) (startCycle: int) (index: int)  (transition: NonBinaryTransition) : (XYPos array * XYPos array) =
    let xLeft, _ = makeXCoords clkCycleWidth (startCycle + index) (NonBinaryTransition transition)
    let _, topR, _, botR = makeCoords clkCycleWidth (startCycle + index) (NonBinaryTransition transition)

    let crossHatchMid, crossHatchTop, crossHatchBot =
        {X = xLeft +      xShift clkCycleWidth; Y = 0.5 * Constants.viewBoxHeight},
        {X = xLeft + 2. * xShift clkCycleWidth; Y = Constants.yTop},
        {X = xLeft + 2. * xShift clkCycleWidth; Y = Constants.yBot}

    match transition with
    | Change ->
        if highZoom clkCycleWidth then
            [|crossHatchMid; crossHatchTop|], [|crossHatchMid; crossHatchBot|]
        else
            [|crossHatchMid; crossHatchTop; topR|], [|crossHatchMid; crossHatchBot; botR|]
    | Const ->
        [|topR|], [|botR|]

/// Determine transitions for each clock cycle of a binary waveform.
/// Assumes that waveValues starts at clock cycle 0.
let calculateBinaryTransitions (waveValues: FData array) : BinaryTransition array =
    let getBit = function 
        | Data {Dat = Word bit} -> int32 bit 
        | Data {Dat = BigWord bit} -> int32 bit
        | x -> failwithf $"Malformed data: expecting single bit, not {x}"
    Array.append [|waveValues[0]|] waveValues
    |> Array.pairwise
    |> Array.map (fun (x,y) ->       
        match getBit x, getBit y with
        | 0,0 -> ZeroToZero
        | 0,1 -> ZeroToOne
        | 1,0 -> OneToZero
        | 1,1 -> OneToOne
        | _ ->
            failwithf $"Unrecognised transition {getBit x}, {getBit y}"
    )

/// Determine transitions for each clock cycle of a non-binary waveform.
/// Assumes that waveValues starts at clock cycle 0.
let calculateNonBinaryTransitions (waveValues: FData array) : NonBinaryTransition array =
    let notWaveformValue = Alg (AppendExp [])
    // TODO: See if this will break if the clock cycle isn't 0.
    // Concat [[]] so first clock cycle always starts with Change
    Array.append [|notWaveformValue|]  waveValues
    |> Array.pairwise
    |> Array.map (fun (x, y) ->
        if x = y then
            Const
        else
            Change
    )

let isWaveSelected (wsModel: WaveSimModel) (index: WaveIndexT) : bool = List.contains index wsModel.SelectedWaves
let isRamSelected (ramId: FComponentId) (wsModel: WaveSimModel) : bool = Map.containsKey ramId wsModel.SelectedRams

/// get integer from OutputPortNumber
let getInputPortNumber (ipn: InputPortNumber) : int =
    match ipn with
    | InputPortNumber pn -> pn

/// get integer from OutputPortNumber
let getOutputPortNumber (opn: OutputPortNumber) : int =
    match opn with
    | OutputPortNumber pn -> pn
/// convert a string to CamelCase: 
let camelCaseDottedWords (text:string) =
    let camelWord (s:string)=
        match s.Length with
        | 0 -> ""
        | 1 -> s.ToUpper()
        | _ -> s[0..0].ToUpper() + s[1..s.Length-1].ToLower()

    text.Split([|'.'|])
    |> Array.map camelWord
    |> String.concat "."
    /// get string in the [x:x] format given the bit limits

/// output representation of bus width
let bitLimsString (a, b) =
    match (a, b) with
    | (0, 0) -> ""
    | (msb, lsb) when msb = lsb -> sprintf "(%d)" msb
    | (msb, lsb) -> sprintf "(%d:%d)" msb lsb

let portBits n = if n < 2 then "" else $"({n-1}:0)"


/// determines how components are dispalyed in waveform selector
let getCompDetails fs wave =
    let fc = fs.WaveComps[wave.WaveId.Id]
    let label = fc.FLabel
    let descr, oneLine =
        match fc.FType with
        | Input1 _ -> "Input",true
        | Output _ -> "Output", true
        | Constant1 _ -> "What? can't happen", true
        | Viewer _ -> "Viewer", true
        | IOLabel _-> "Wire Label", true
        | Not | And | Or | Xor | Nand | Nor | Xnor -> 
            let gateType = $"{fc.FType}".ToUpper()
            $"{gateType} gate", false
<<<<<<< HEAD
        | BusCompare (width,v) -> $"Bus Compare ='{v}'", false
        | BusCompare1(width,v,s)-> $"Bus Compare ='{s}'", false
=======
        | BusCompare (width,v) | BusCompare1(width,v,_)-> $"Bus Compare ='{v}'", false

>>>>>>> 4d4a57c3
        | Mux2 -> "2 input multiplexer", false
        | Mux4 -> "4 input multiplexer", false
        | Mux8 -> "8 input multiplexer", false
        | Demux2 -> "2 input demultiplexer", false
        | Demux4 -> "4 input demultiplexer", false
        | Demux8 -> "8 input demultiplexer", false
        | Decode4 -> "2 line decoder", false
        | NbitsAdder n | NbitsAdderNoCin n 
        | NbitsAdderNoCout n | NbitsAdderNoCinCout n     
            -> $"{n} bit adder",false
        | NbitsXor n -> $"{n} XOR gates",false
        | NbitsAnd n -> $"{n} AND gates",false
        | NbitsNot n -> $"{n} Not gates",false
        | NbitSpreader n -> $"1 -> {n} bits spreader",false
        | NbitsOr n -> $"{n} OR gates",false
        | Custom x -> $"({x.Name} instance)",false
        | DFF -> "D flipflip", false
        | DFFE -> "D flipflop with enable", false
        | Register n -> $"{n} bit D register", false
        | RegisterE n -> $"{n} bit D register with enable", false
        | Counter n -> $"{n} bit Counter with enable and load", false
        | CounterNoLoad n -> $"{n} bit Counter with enable", false
        | CounterNoEnable n -> $"{n} bit Counter with load", false
        | CounterNoEnableLoad n -> $"{n} bit Counter", false
        | AsyncROM1 mem -> $"ROM  ({1 <<< mem.AddressWidth} word X {mem.WordWidth} bit) asynchronous read", false
        | ROM1 mem -> $"ROM  ({1 <<< mem.AddressWidth} word X {mem.WordWidth} bit) synchronous read", false
        | RAM1 mem -> $"RAM  ({1 <<< mem.AddressWidth} word X {mem.WordWidth} bit) synchronous read", false
        | AsyncRAM1 mem -> $"RAM  ({1 <<< mem.AddressWidth} word X {mem.WordWidth} bit) asynchronous read", false             
        | BusSelection _ | MergeWires | SplitWire _ ->
            failwithf "Bus select, MergeWires, SplitWire should not appear"
        | Input _ | Constant _ | AsyncROM _ | ROM _ | RAM _ ->
            failwithf "Legacy component types should not appear"
        | Shift _ ->
            "Error: Shift is an internal component that should not appear", false
    match oneLine with
    | true -> $"{label}{portBits wave.Width} {descr}"
    | false -> $"{label} {descr}"

/// Which group (for selector classification) is a component in?
let getCompGroup fs wave =
    match fs.WaveComps[wave.WaveId.Id].FType with
    | Input1 _ | Output _ | Constant1 _ | Viewer _ | IOLabel _->
        InputOutput
    | Not | And | Or | Xor | Nand | Nor | Xnor ->
        Gates
    | BusCompare _ | BusCompare1 _->
        Buses
    | Mux2 | Mux4 | Mux8 | Demux2 | Demux4 | Demux8 | Decode4 ->
        MuxDemux
    | NbitsAdder _ | NbitsAdderNoCin _ | NbitsAdderNoCout _ | NbitsAdderNoCinCout _ | NbitsXor _ | NbitsAnd _ | NbitsNot _ | NbitSpreader _ | NbitsOr _ ->
        Arithmetic
    | Custom _ -> CustomComp
    | DFF | DFFE | Register _ | RegisterE _ |Counter _ |CounterNoEnable _ |CounterNoLoad _ |CounterNoEnableLoad _ ->
        FFRegister
    | AsyncROM1 _ | ROM1 _ | RAM1 _ | AsyncRAM1 _ ->
        Memories                
    | BusSelection _ | MergeWires | SplitWire _ ->
        failwithf "Bus select, MergeWires, SplitWire should not appear"
    | Input _ | Constant _ | AsyncROM _ | ROM _ | RAM _ ->
        failwithf "Legacy component types should not appear"
    | Shift _ ->
        failwithf "Shift is an internal-only component which should never appear on the canvas"


/// Name for summary field in details element.
/// NB: There are fields which are commented out: these can be added back in
/// later on if we want to group those components together by type rather than
/// separately by name.
let summaryName (ws: WaveSimModel) (cBox: CheckBoxStyle) (subSheet: string list) (waves: Wave list): ReactElement =
    match cBox with
    | PortItem (_,name) ->
        str <| camelCaseDottedWords name
    | ComponentItem fc->
        let descr = getCompDetails ws.FastSim (waves[0])
        str <| descr
        
    | GroupItem (compGroup,_) ->
        match compGroup with
        | InputOutput -> "Inputs / Outputs / Labels / Viewers"
        //| Viewers -> "Viewers"
        //| WireLabel -> "Wire Labels"
        | Buses -> "Buses"
        | Gates -> "Logic Gates"
        | MuxDemux -> "Multiplexers"
        | Arithmetic -> "Arithmetic"
        | FFRegister -> "Flip Flops and Registers"
        | Memories -> "RAMs and ROMs"
        | Component compLabel -> compLabel
        | CustomComp -> "Custom Components"
        | _ -> "What? Not used!"
        |> (fun name -> str $"""{name.ToUpper()}""")

    | SheetItem subSheet ->
        str <| $"Subsheet {camelCaseDottedWords subSheet[subSheet.Length-1]}"



let path2fId (fastSim: FastSimulation) (path:ComponentId list) : FComponentId option=
    match path with
    | [] -> 
        None
    | p -> 
        Some <| (p[p.Length-1], p[0..p.Length-2])


let sheetIdToName (fastSim:FastSimulation) sheetId =
    sheetId
    |> path2fId fastSim
    |> function | None -> [] | Some fId -> [fastSim.WaveComps[fId].FLabel]

let sheetIdToSubsheets (fastSim:FastSimulation) (sheetId: ComponentId list) =
    match sheetId.Length with
    | 0 -> []
    | n -> [1..n] |> List.collect (fun i -> sheetId[0..i-1] |> sheetIdToName fastSim)

/// get react element to display a subsheet indication as a dotted string
let subSheetsToNameReact (subSheets: string list) =
    subSheets
    |> String.concat "."
    |> camelCaseDottedWords
    |> str

///Check if one list is an initial sublist of another
let prefixOf (pre:'a list) (whole:'a list) =
    whole.Length >= pre.Length && whole[0..pre.Length-1] = pre

/// Convert Wave list to list of WaveIndexT
let wavesToIds (waves: Wave list) = 
    waves |> List.map (fun wave -> wave.WaveId)




let tr1 react = tr [] [ react ]
let td1 react = td [] [ react ]

//---------------------------Code for selector details state----------------------------------//

// It would be better to do this with one subfunction and Optics!

/// Sets or clears a subset of ShowSheetDetail
let setWaveSheetSelectionOpen (wsModel: WaveSimModel) (subSheets: string list list) (show: bool) =
    let setChange = Set.ofList subSheets
    let newSelect =
        match show with
        | false -> Set.difference wsModel.ShowSheetDetail setChange
        | true -> Set.union setChange wsModel.ShowSheetDetail
    {wsModel with ShowSheetDetail = newSelect}   

/// Sets or clears a subset of ShowComponentDetail
let setWaveComponentSelectionOpen (wsModel: WaveSimModel) (fIds: FComponentId list)  (show: bool) =
    let fIdSet = Set.ofList fIds
    let newSelect =
        match show with
        | true -> Set.union fIdSet  wsModel.ShowComponentDetail
        | false -> Set.difference wsModel.ShowComponentDetail fIdSet
    {wsModel with ShowComponentDetail = newSelect}


/// Sets or clears a subset of ShowGroupDetail
let setWaveGroupSelectionOpen (wsModel: WaveSimModel) (grps :(ComponentGroup*string list) list)  (show: bool) =
    let grpSet = Set.ofList grps
    let newSelect =
        match show with
        | true -> Set.union grpSet  wsModel.ShowGroupDetail
        | false -> Set.difference wsModel.ShowGroupDetail grpSet
    {wsModel with ShowGroupDetail = newSelect}

let setSelectionOpen (wsModel: WaveSimModel) (cBox: CheckBoxStyle) (show:bool) =
    match cBox with
    | PortItem _ -> failwithf "What? setselectionopen cannot be called from a Port"
    | ComponentItem fc -> setWaveComponentSelectionOpen wsModel [fc.fId] show
    | GroupItem (grp,subSheet) -> setWaveGroupSelectionOpen wsModel [grp,subSheet] show
    | SheetItem subSheet -> setWaveSheetSelectionOpen wsModel [subSheet] show


/// get all waves electrically connected to a given wave
let getConnectedWaves (ws:WaveSimModel) (wave:Wave) : Wave list =
    ws.AllWaves
    |> Map.filter (fun wi _ -> wi.SimArrayIndex = wave.WaveId.SimArrayIndex)
    |> Map.values
    |> Seq.toList




/// convenience type for use when checking which drivers are connected
type PortIndex = FastComponent * int * PortType

let getFastSimualationLinkedPorts (fs:FastSimulation) ((fc,pNum, pType)) =
    fs.FSComps


 /// Some components have input and output connected - return both ports in that case
let getConnectedComponentPorts (ws:WaveSimModel) ((fc, portNum, portType) as port: PortIndex) : PortIndex list =
    let fs = ws.FastSim
    let portIO = [fc,portNum,PortType.Input; fc,portNum,PortType.Output]
    
    match fc.FType with
    | Output _ -> 
        portIO
    | IOLabel when Map.containsKey (ComponentLabel fc.FLabel,snd fc.fId) fs.FIOActive ->
        portIO
    | _ -> 
        [port]

/// Get the name of a subsheet from its subsheet (string) path list to root of simulation.
let nameOfSubsheet (fs:FastSimulation) (subSheet: string List) =
    match subSheet with
    | [] -> 
        fs.SimulatedTopSheet
    | sheets -> 
        sheets[sheets.Length - 1]

/// Work out a SheetPort from a wave, if one exists
/// SheetPorts may not exist in some corner cases when simulation is ending etc.
let waveToSheetPort fs (wave:Wave) =
    let sheet = nameOfSubsheet fs wave.SubSheet
    let wi = wave.WaveId
    fs.ComponentsById
    |> Map.tryFind (sheet.ToLower()) 
    |> Option.map (Map.tryFind  (fst wi.Id))
    |> Option.flatten
    |> Option.map (fun comp ->
            let port =
                match wi.PortType, comp.InputPorts.Length > 0, comp.OutputPorts.Length > 0 with
                | PortType.Input, true, _ | PortType.Output, true, false -> comp.InputPorts[wi.PortNumber]
                | PortType.Output ,_, true | PortType.Input, false, true -> comp.OutputPorts[wi.PortNumber]
                | _ -> failwithf "What? no parts found in waveToSheetPort"
            {
                Sheet = sheet.ToLower()
                PortOnComp = port
            }
            |> fun p -> [p])
    |> Option.defaultValue []


/// function to print a lits of SheetPort for debugging IOLabels
let printSPL (tp:string) (fs:FastSimulation) (spL:SheetPort list) =
    let comps = fs.ComponentsById
    let printSP (sp: SheetPort) =
        let comp = comps[sp.Sheet][ComponentId sp.PortOnComp.HostId]
        sprintf $"IsIOLabel={comp.Type=IOLabel}, lab={comp.Label}"
    spL
    |> List.map printSP
    |> String.concat ","
    |> printfn "%s:[%s]" tp
    spL

/// given a SheetPort, get all directly connected SheetPorts
let connectedPorts fs sheetPort =
    let compMap = fs.ComponentsById
    let portMap = fs.ConnectionsByPort
    let name = sheetPort.Sheet
    Map.tryFind sheetPort portMap
    |> Option.defaultValue []
    |> List.collect (fun conn -> 
        [conn.Source; conn.Target]
        |> List.map (Simulator.portSheetPort compMap[name] name)
        |> List.collect (function | None -> [] | Some sheetPort -> [sheetPort]))

/// given an IOlabel port, get all same-name IOLabels on the same sheet
let connectedIOs (fs: FastSimulation) (sp: SheetPort) =
    let comps = fs.ComponentsById[sp.Sheet]
    match comps[ComponentId sp.PortOnComp.HostId] with
    | {Type = IOLabel} as comp -> 
        let sheet = sp.Sheet
        comps
        |> Map.values
        |> Seq.toList
        |> List.collect (
            function | {Type=IOLabel; Label = label} as comp1 when label = comp.Label -> 
                        (
                            (if comp1.OutputPorts.Length > 0 then [{Sheet = sheet; PortOnComp = comp1.OutputPorts[0]}] else [])@
                            (if comp1.InputPorts.Length > 0 then [{Sheet = sheet; PortOnComp = comp1.InputPorts[0]}] else [])@
                            [sp]
                        )
                     | _ -> 
                        [])

    | _ -> [sp]

/// Given a list of ports, get all ports connected to any port in it.
/// used by connsOfWave
let rec allConnectedPorts (fs: FastSimulation) (sp:SheetPort list) =
    let newSP =
        sp
        |> List.collect (connectedIOs fs)
        |> List.distinct
        |> List.collect (connectedPorts fs)
        |> List.distinct
    match newSP.Length - sp.Length with
    | 0 ->
        newSP
    | n when n >= 0 -> 
        allConnectedPorts fs newSP
    | _ -> 
        newSP

/// Get all the connections of a given wave signal
let connsOfWave (fs:FastSimulation) (wave:Wave) =
    wave
    |> waveToSheetPort fs
    |> allConnectedPorts fs
    |> List.collect (fun sp -> match Map.tryFind sp fs.ConnectionsByPort with | None -> [] | Some conns -> conns)
    |> List.map (fun conn -> ConnectionId conn.Id)
    |> List.distinct


/// info button generation function
let infoButton  (tooltipMessage:string) (style: CSSProp list) (tooltipPosition:string)  : ReactElement =
    div 
        [
            HTMLAttr.ClassName $"{Tooltip.ClassName} {Tooltip.IsMultiline} {Tooltip.IsInfo} {tooltipPosition}"
            Tooltip.dataTooltip tooltipMessage
            Style style
        ]
        [str Constants.infoSignUnicode]

/// button driving a popup with a page of info about waveform simulator
let waveInfoButton (dispatch: Msg -> Unit) : ReactElement =
    button 
        [Button.Props [Style [FontSize "25px"; MarginTop "0px"; MarginLeft "10px"; Float FloatOptions.Left]]]
        (fun _ -> PopupView.viewWaveInfoPopup dispatch)
        (str Constants.infoSignUnicode)

/// button used to give hover message  about selection filter box.
let selectionInfoButton = infoButton Constants.infoMessage [FontSize "25px"; MarginTop "0px"; MarginLeft "10px"; Float FloatOptions.Left] Tooltip.IsTooltipRight




/// remove highlights on components generated by hovering on waveform labels
let removeHighlights (model:Model) dispatch =
    if model.Sheet.SelectedWires.Length > 0 || model.Sheet.SelectedComponents.Length > 0 then
        dispatch <| Sheet (DrawModelType.SheetT.ResetSelection) // Remove highlights.


type WaveSimButtonOptions = {
    IsDirty: bool
    IsRunning: bool
    IsErrored: bool
    StartEndMsg: string
    StartEndColor: IColor
    }

/// end the current simulation
let endButtonAction canvasState model dispatch ev =
    printf "endbuttonaction"
    removeHighlights model dispatch
    dispatch <| EndWaveSim

/// Return info about current state of waveform simulator
/// which is used to switch buttons on/off etc.
let getWaveSimButtonOptions (canv: CanvasState) (model:Model) (ws:WaveSimModel)  : WaveSimButtonOptions =
    let fs = ws.FastSim
    let simExists = model.WaveSimSheet <> Some "" && model.WaveSimSheet <> None
    let errored = 
        match ws.State with
        | SimError _ | NonSequential -> true
        | _ -> false
    let success = (ws.State = Success || ws.State=Loading)

    let running = (success || errored) && simExists
        
    let isDirty = 
        simExists &&
        running && 
        not <| FastRun.compareLoadedStates fs canv model.CurrentProj &&
        model.UIState = None &&
        not model.IsLoading

    //printfn $"Running= {running}, Dirty={isDirty}"

    
    {
        IsDirty =  isDirty
        IsRunning = running
        IsErrored = errored
        StartEndMsg = if running then "End Simulation" else "Start Simulation"
        StartEndColor = if running then IsDanger else IsSuccess
    } 

                            
/// Run ws.FastSim if necessary to ensure simulation has number of steps needed to
/// display all cycles on screen. TimeOut is an optional time out used to implement
/// a progress bar.
let extendSimulation timeOut (ws:WaveSimModel) =
    let stepsNeeded = ws.ShownCycles + ws.StartCycle
    printfn $"Extending simulation to {stepsNeeded} cycles"
    FastRun.runFastSimulation timeOut (stepsNeeded + Constants.extraSimulatedSteps) ws.FastSim

/// returns true if any memory component in fs linked to a .ram file is outofdate because of the .ram file changing
let checkIfMemoryCompsOutOfDate (p: Project) (fs:FastSimulation) = 
    fs.ComponentsById
    |> Map.exists (fun sheet m ->
        m
        |> Map.exists (fun cid comp ->
            match comp.Type with
            | Memory ({Init=FromFile fName} as mem) -> 
                match FilesIO.initialiseMem mem p.ProjectPath with
                | Ok mem' -> mem' <> mem
                | Error _ -> false
            | _ -> true))


        
    <|MERGE_RESOLUTION|>--- conflicted
+++ resolved
@@ -309,13 +309,8 @@
         | Not | And | Or | Xor | Nand | Nor | Xnor -> 
             let gateType = $"{fc.FType}".ToUpper()
             $"{gateType} gate", false
-<<<<<<< HEAD
         | BusCompare (width,v) -> $"Bus Compare ='{v}'", false
         | BusCompare1(width,v,s)-> $"Bus Compare ='{s}'", false
-=======
-        | BusCompare (width,v) | BusCompare1(width,v,_)-> $"Bus Compare ='{v}'", false
-
->>>>>>> 4d4a57c3
         | Mux2 -> "2 input multiplexer", false
         | Mux4 -> "4 input multiplexer", false
         | Mux8 -> "8 input multiplexer", false
