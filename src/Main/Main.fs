﻿module Main

open Fable.Core
open Fable.Core.JsInterop
open Electron
open Node

let args = 
    Api.``process``.argv
    |> Seq.toList
    |> List.map (fun s -> s.ToLower())

/// Returns true if any of flags are present as command line argument.    
let argFlagIsOn (flags:string list) = 
    let fl = List.map (fun (s:string) -> s.ToLower()) flags
    List.exists (fun flag -> List.contains flag args) fl

let hasDebugArgs() = argFlagIsOn ["--debug";"-d"]

let debug = true

module DevTools =
    let private installDevTools (extensionRef: obj) (forceDownload: bool): JS.Promise<string> =
        importDefault "electron-devtools-installer"
    let private REACT_DEVELOPER_TOOLS: obj = import "REACT_DEVELOPER_TOOLS" "electron-devtools-installer"
    let private REDUX_DEVTOOLS: obj = import "REDUX_DEVTOOLS" "electron-devtools-installer"

    let private installDevTool extensionRef =
        promise {
            try
                let! name = installDevTools extensionRef false
                JS.console.log ("Added extension", name)
            with err -> JS.console.log ("An error occurred adding extension:", err)
        }
        |> Promise.start

    let installAllDevTools (win: BrowserWindow) =
        installDevTool REACT_DEVELOPER_TOOLS
        installDevTool REDUX_DEVTOOLS
        win.webContents.executeJavaScript ("require('devtron').install()")
        |> ignore

    let uninstallAllDevTools (win: BrowserWindow) =
        main.Session.defaultSession.removeExtension("React Developer Tools")
        main.Session.defaultSession.removeExtension("Redux DevTools")
        win.webContents.executeJavaScript ("require('devtron').uninstall()")
        

    let connectRemoteDevViaExtension: unit -> unit = import "connectViaExtension" "remotedev"


electron.app.name <- "Issie"



// Keep a global reference of the window object, if you don't, the window will
// be closed automatically when the JavaScript object is garbage collected.
let mutable mainWindow: BrowserWindow option = Option.None

[<Emit("__static")>]
let staticDir() :string = jsNative

<<<<<<< HEAD

=======
>>>>>>> b109fb2a
let createMainWindow () =
    let options = jsOptions<BrowserWindowOptions> <| fun options ->
        options.width <- 1200
        options.height <- 800
<<<<<<< HEAD
        options.autoHideMenuBar <- true
        options.icon <- (U2.Case2 (path.join(staticDir(), "icon.ico")))
        options.title <- "DEflow"
=======
        options.show <- false
        options.autoHideMenuBar <- false
        options.frame <- true
        options.hasShadow <- true
        options.backgroundColor <-  "#5F9EA0"
        options.icon <- (U2.Case2 (path.join(staticDir(), "icon.ico")))
        options.title <- "ISSIE"
>>>>>>> b109fb2a
        options.webPreferences <-
            jsOptions<WebPreferences> <| fun o ->
                o.nodeIntegration <- true
                o.enableRemoteModule <- true

    let window = electron.BrowserWindow.Create(options)

    window.onceReadyToShow <| fun _ ->
        if window.isMinimized() then window.show()
        options.backgroundColor <- "#F0F0F0"
        window.focus()
    |> ignore

    // Load the index.html of the app.    

#if DEBUG
    DevTools.installAllDevTools window
    DevTools.connectRemoteDevViaExtension()

    if debug then
        window.webContents.openDevTools()

    sprintf "http://localhost:%s" ``process``.env?ELECTRON_WEBPACK_WDS_PORT
    |> window.loadURL
    |> ignore

    ``process``.on("uncaughtException", fun err -> JS.console.error(err))
    |> ignore

    
#else
    let url =
        path.join ( staticDir(),  "index.html")
        |> sprintf "file:%s" 
        |> Api.URL.Create

    Api.URL.format(url, createEmpty<Url.IFormatOptions>)
    |> window.loadURL
    |> ignore

#endif    
    
    // Emitted when the window is closed.
    window.onClosed <| fun _ ->
        // Dereference the window object, usually you would store windows
        // in an array if your app supports multi windows, this is the time
        // when you should delete the corresponding element.
        mainWindow <- Option.None
    |> ignore

    // Maximize the window
    window.maximize()

    mainWindow <- Some window

// This method will be called when Electron has finished
// initialization and is ready to create browser windows.
electron.app.onReady(fun _ _ -> createMainWindow()) |> ignore

// Quit when all windows are closed.
electron.app.onWindowAllClosed <| fun _ ->
    // On OS X it is common for applications and their menu bar
    // to stay active until the user quits explicitly with Cmd + Q
    if Api.``process``.platform <> Base.Darwin then
        electron.app.quit()

|> ignore

electron.app.onActivate <| fun _ _ ->
    // On OS X it's common to re-create a window in the app when the
    // dock icon is clicked and there are no other windows open.
    if mainWindow.IsNone then
        createMainWindow()
|> ignore<|MERGE_RESOLUTION|>--- conflicted
+++ resolved
@@ -60,19 +60,11 @@
 [<Emit("__static")>]
 let staticDir() :string = jsNative
 
-<<<<<<< HEAD
 
-=======
->>>>>>> b109fb2a
 let createMainWindow () =
     let options = jsOptions<BrowserWindowOptions> <| fun options ->
         options.width <- 1200
         options.height <- 800
-<<<<<<< HEAD
-        options.autoHideMenuBar <- true
-        options.icon <- (U2.Case2 (path.join(staticDir(), "icon.ico")))
-        options.title <- "DEflow"
-=======
         options.show <- false
         options.autoHideMenuBar <- false
         options.frame <- true
@@ -80,7 +72,6 @@
         options.backgroundColor <-  "#5F9EA0"
         options.icon <- (U2.Case2 (path.join(staticDir(), "icon.ico")))
         options.title <- "ISSIE"
->>>>>>> b109fb2a
         options.webPreferences <-
             jsOptions<WebPreferences> <| fun o ->
                 o.nodeIntegration <- true
