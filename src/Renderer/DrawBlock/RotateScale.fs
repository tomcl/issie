﻿module RotateScale
open CommonTypes
open DrawModelType
open DrawModelType.SymbolT
open DrawModelType.BusWireT
open SymbolUpdate
open Symbol
open Optics
open Operators
open BlockHelpers
open SymbolResizeHelpers

(* 
    This module contains the code that rotates and scales blocks of components.
    It was collected from HLP work in 2023 and has some technical debt and also unused functions.
    It requires better documentation of teh pasrts now used.
*)


<<<<<<< HEAD
// yc3521:
// ---------------------------- improvement part 1 ----------------------------
=======
// ---------------------------------- dy321 Code Improvement Summary: ----------------------------------------
(* 
    Lines 504-638
    Most significant changes:
        1. Reduced code repetitions using "function wrapping".
        2. Replaced unnecessary/overcomplicated expressions with more concise ones, keeping sematics unchanged.
        3. To improve readability, I have rearranged some one-line statements into pipelines,
           and changed meaningless namings to something that better represent their meanings in Issie context.

    Transform 1: Functional Abstraction
        used in oneCompBoundsBothEdges, getScalingFactorAndOffsetCentreGroup.
    Transform 2: Parametrization (especially "grouping" and "static parameter elimination")
        used in rotateBlock, oneCompBoundsBothEdges, getScalingFactorAndOffsetCentreGroup.
    Transform 3: Pipelines
        used in rotateBlock, findSelectedSymbols.
    Transform 5: Match
        used in getSymBounds, getScalingFactorAndOffsetCentre.
*)
// -----------------------------------------------------------------------------------------------------------

>>>>>>> 6c2e05fc

/// Record containing all the information required to calculate the position of a port on the sheet.
type PortInfo =
    { port: Port
      sym: Symbol
      side: Edge
      ports: string list
      gap: float
      topBottomGap: float
      portDimension: float
      h: float
      w: float
      portGap: float }

/// Type used to record a wire between two symbols.
type WireSymbols =
    { SymA: Symbol
      SymB: Symbol
      Wire: Wire }

//*yc3521: Improved by functional abstraction 
//         introduced a hypothetical calculatePortGap function
//         increased readability and reuse of code

/// TODO: this is mostly copy pasted code from Symbol.getPortPos, perhaps abstract out the existing code there to use makePortInfo.
/// Could not simply use getPortPos because more data (side, topBottomGap, etc.) is needed to caclulate the new dimensions of the resized symbol.

//*yc3521: Helper function to abstract the match side expressions
let calculateBasedOnSide side calculateForHorizontal calculateForVertical =
    match side with
    | Left | Right -> calculateForHorizontal()
    | Top | Bottom -> calculateForVertical()

    
let makePortInfo (sym: Symbol) (port: Port) =
    let side = getSymbolPortOrientation sym port
    let ports = sym.PortMaps.Order[side] //list of ports on the same side as port
    let gap = getPortPosEdgeGap sym.Component.Type
    let topBottomGap = gap + 0.3 // extra space for clk symbol
    let portDimension = float ports.Length - 1.0
    let h, w = getRotatedHAndW sym
    let portGap = calculateBasedOnSide side
                    (fun () -> float h / (portDimension + 2.0 * gap))       // For Left or Right
                    (fun () -> float w / (portDimension + 2.0 * topBottomGap)) // For Top or Bottom

    { port = port
      sym = sym
      side = side
      ports = ports
      gap = gap
      topBottomGap = topBottomGap
      portDimension = portDimension
      h = h
      w = w
      portGap = portGap }

let getPortAB wModel wireSyms =
    let ports = portsOfWires wModel [ wireSyms.Wire ]
    let portA = filterPortBySym ports wireSyms.SymA |> List.head
    let portB = filterPortBySym ports wireSyms.SymB |> List.head
    portA, portB

//*yc3521: inline wireSyms record Construction
//         defined a helper function to get the edge of a wire connected to a symbol
//         making pipelline more clear and readable
/// Try to get two ports that are on opposite edges.
let getOppEdgePortInfo
    (wModel: BusWireT.Model)
    (symbolToSize: Symbol)
    (otherSymbol: Symbol)
    : (PortInfo * PortInfo) option =
    let wire = wiresBtwnSyms wModel symbolToSize otherSymbol

    let tryGetOppEdgePorts (wire: Wire) =
        let wireSyms = {
            SymA = symbolToSize;
            SymB = otherSymbol;
            Wire = wire 
            }
        let portA, portB = getPortAB wModel wireSyms
        let edgeA = getSymbolPortOrientation wireSyms.SymA portA
        let edgeB = getSymbolPortOrientation wireSyms.SymB portB

        match edgeA = edgeB.Opposite with
        | true -> Some(makePortInfo wireSyms.SymA portA, makePortInfo wireSyms.SymB portB)
        | _ -> None

    wire
    |> List.tryPick tryGetOppEdgePorts //*yc3521: making the pipeline more succinct

let alignPortsOffset (movePInfo: PortInfo) (otherPInfo: PortInfo) =
    let getPortRealPos pInfo =
        getPortPos pInfo.sym pInfo.port + pInfo.sym.Pos

    let movePortPos = getPortRealPos movePInfo
    let otherPortPos = getPortRealPos otherPInfo
    let posDiff = otherPortPos - movePortPos

    calculateBasedOnSide movePInfo.side
        (fun () -> { X = posDiff.X; Y = 0.0 })  // For Top or Bottom
        (fun () -> { X = 0.0; Y = posDiff.Y })  // For Left or Right

//*yc3521: break down the logic of alignSymbols and encapsulate in attemptAlighSymbols
//         Seperate Handling logic from the calculation logic, abstracting two logics
//         renameing: movedSymbol and updatedModel to indicate their actual purpose
//         Define a helper function to encapsulate updating the model and it can be used in following functions to avoid repetition
let updateModel (model: BusWireT.Model) (symbolId: ComponentId) (movedSymbol: Symbol) : BusWireT.Model =
    let updatedModel = Optic.set (symbolOf_ symbolId) movedSymbol model
    BusWireSeparate.routeAndSeparateSymbolWires updatedModel symbolId
let alignSymbols
    (wModel: BusWireT.Model)
    (symbolToSize: Symbol)
    (otherSymbol: Symbol)
    : BusWireT.Model =

    let AlignAndRouteSymbols movePortInfo otherPortInfo =
        let offset = alignPortsOffset movePortInfo otherPortInfo
        let movedSymbol = moveSymbol offset symbolToSize
        updateModel wModel symbolToSize.Id movedSymbol

    let handleAlignmentResult = function
        | None -> wModel //*yc3521: No alignment needed, return original model
        | Some(portInfoPair) -> AlignAndRouteSymbols (fst portInfoPair) (snd portInfoPair)

    //*yc3521: Retrieve port information and handle the alignment result
    getOppEdgePortInfo wModel symbolToSize otherSymbol
    |> handleAlignmentResult



/// HLP23: To test this, it must be given two symbols interconnected by wires. It then resizes symbolToSize
/// so that the connecting wires are exactly straight
/// HLP23: It should work out the interconnecting wires (wires) from
/// the two symbols, wModel.Wires and sModel.Ports
/// It will do nothing if symbolToOrder is not a Custom component (which has adjustable size).

// *yc3521: seperate the calculation logic(get port and move symbol) from the main logic

let reSizeSymbol (wModel: BusWireT.Model) (symbolToSize: Symbol) (otherSymbol: Symbol) : (Symbol) =
    let wires = wiresBtwnSyms wModel symbolToSize otherSymbol

    // Try to get two ports that are on opposite edges, if none found just use any two ports.
    // *yc3521: Function to extract port information based on availability of opposite edges
    let getResizeAndOtherPortInfo () =
        match getOppEdgePortInfo wModel symbolToSize otherSymbol with
        | None ->
            let pA, pB = getPortAB wModel { SymA = symbolToSize; SymB = otherSymbol; Wire = wires.Head }
            (makePortInfo symbolToSize pA, makePortInfo otherSymbol pB)
        | Some(pIA, pIB) -> (pIA, pIB)

    //*yc3521: Function to resize and potentially move the symbol based on its type
    let resizeAndMoveSymbol (resizePortInfo, otherPortInfo) =

        let h, w = calculateBasedOnSide resizePortInfo.side
                    (fun () -> otherPortInfo.portGap * (resizePortInfo.portDimension + 2.0 * resizePortInfo.gap), resizePortInfo.w)
                    (fun () -> resizePortInfo.h, otherPortInfo.portGap * (resizePortInfo.portDimension + 2.0 * resizePortInfo.topBottomGap))

        match symbolToSize.Component.Type with
        | Custom _ ->
            let scaledSymbol = setCustomCompHW h w symbolToSize
            let scaledInfo = makePortInfo scaledSymbol resizePortInfo.port
            let offset = alignPortsOffset scaledInfo otherPortInfo
            moveSymbol offset scaledSymbol
        | _ -> symbolToSize

    //*yc3521: Main logic flow
    getResizeAndOtherPortInfo ()
    |> resizeAndMoveSymbol

//*yc3521: use of updateModel function accroding to DRY Principle
/// For UI to call ResizeSymbol.
let reSizeSymbolTopLevel
    (wModel: BusWireT.Model)
    (symbolToSize: Symbol)
    (otherSymbol: Symbol)
    : BusWireT.Model =
    printfn $"ReSizeSymbol: ToResize:{symbolToSize.Component.Label}, Other:{otherSymbol.Component.Label}"

    let scaledSymbol = reSizeSymbol wModel symbolToSize otherSymbol

    updateModel wModel symbolToSize.Id scaledSymbol



// jz921:
// ---------------------------- improvement part 2 ----------------------------

/// For each edge of the symbol, store a count of how many connections it has to other symbols.
type SymConnDataT =
    { ConnMap: Map<ComponentId * Edge, int> }

/// If a wire between a target symbol and another symbol connects opposite edges, return the edge that the wire is connected to on the target symbol 
let tryWireSymOppEdge (wModel: Model) (wire: Wire) (sym: Symbol) (otherSym: Symbol) =
    let symEdge = wireSymEdge wModel wire sym
    let otherSymEdge = wireSymEdge wModel wire otherSym

    if symEdge = otherSymEdge.Opposite then Some symEdge else None

/// Updates the connection count for a given edge and component ID in the symbol connection data. 
let updateOrInsert (symConnData: SymConnDataT) (edge: Edge) (cid: ComponentId) =
    let updateCount = function
    | Some count -> Some (count + 1)
    | None -> Some 1

    { ConnMap = Map.change (cid, edge) updateCount symConnData.ConnMap }

// TODO: this is copied from Sheet.notIntersectingComponents. It requires SheetT.Model, which is not accessible from here. Maybe refactor it.
let noSymbolOverlap (boxesIntersect: BoundingBox -> BoundingBox -> bool) boundingBoxes sym =
    let symBB = getSymbolBoundingBox sym

    boundingBoxes
    |> Map.filter (fun sId boundingBox -> boxesIntersect boundingBox symBB && sym.Id <> sId)
    |> Map.isEmpty

/// Finds the optimal size and position for the selected symbol w.r.t. to its surrounding symbols.
let optimiseSymbol
    (wModel: BusWireT.Model)
    (symbol: Symbol)
    (boundingBoxes: Map<CommonTypes.ComponentId, BoundingBox>)
    : BusWireT.Model =

    // If a wire connects the target symbol to another symbol, note which edge it is connected to
    let updateData (symConnData: SymConnDataT) _ (wire: Wire) =
        let symS, symT = getSourceSymbol wModel wire, getTargetSymbol wModel wire

        let otherSymbol =
            match symS, symT with
            | _ when (symS.Id <> symbol.Id) && (symT.Id = symbol.Id) -> Some symS
            | _ when (symS = symbol) && (symT <> symbol) -> Some symT
            | _ -> None

        match otherSymbol with
        | Some otherSym ->
            let edge = tryWireSymOppEdge wModel wire symbol otherSym

            match edge with
            | Some e -> updateOrInsert symConnData e otherSym.Id
            | None -> symConnData // should not happen
        | None -> symConnData 

    // Look through all wires to build up SymConnDataT.
    let symConnData = ({ ConnMap = Map.empty }, wModel.Wires) ||> Map.fold updateData

    let tryResize (symCount: ((ComponentId * Edge) * int) array) sym =

        let alignSym (sym: Symbol) (otherSym: Symbol) =
            let resizedSym = reSizeSymbol wModel sym otherSym
            let noOverlap = noSymbolOverlap DrawHelpers.boxesIntersect boundingBoxes resizedSym

            match noOverlap with
            | true -> true, resizedSym
            | _ -> false, sym

        let folder (hAligned, vAligned, sym) ((cid, edge), _) =
            let otherSym = Optic.get (symbolOf_ cid) wModel       

            match hAligned, vAligned with
            | false, _ when edge = Top || edge = Bottom ->
                let hAligned', resizedSym = alignSym sym otherSym
                (hAligned', vAligned, resizedSym)
            | _, false when edge = Left || edge = Right ->
                let vAligned', resizedSym = alignSym sym otherSym
                (hAligned, vAligned', resizedSym)
            | _ -> (hAligned, vAligned, sym)

        let (_, _, sym') = ((false, false, sym), symCount) ||> Array.fold folder
        sym'

    let scaledSymbol =
        let symCount =
            Map.toArray symConnData.ConnMap
            |> Array.filter (fun (_, count) -> count > 1)
            |> Array.sortByDescending snd

        tryResize symCount symbol

    let model' = Optic.set (symbolOf_ symbol.Id) scaledSymbol wModel
    BusWireSeparate.routeAndSeparateSymbolWires model' symbol.Id


// hp921:
// ---------------------------- improvement part 3 ----------------------------

// Reduce Code Duplication 
// The getRotatedHAndW function is called twice for both maxXsym and maxYsym. It's more efficient to call it once and store the result.
// Abstract the repetitive logic of finding min/max X/Y values into reusable functions or inline expressions.
/// <summary> 
/// Calculates the bounding box for a list of symbols, considering their rotations.
/// </summary>
/// <param name="symbols">The list of symbols to calculate the bounding box for.</param>
/// <returns>A BoundingBox structure containing the top left corner, width, and height.</returns>

let getBlock (symbols: Symbol list): BoundingBox =
    let calculateBounds (acc: float * float * float * float) (symbol: Symbol) =
        let (height, width) = getRotatedHAndW symbol
        let maxX, minX, maxY, minY = acc
        let newMaxX = max maxX (symbol.Pos.X + width)
        let newMinX = min minX symbol.Pos.X
        let newMaxY = max maxY (symbol.Pos.Y + height)
        let newMinY = min minY symbol.Pos.Y
        (newMaxX, newMinX, newMaxY, newMinY)

    let initialBounds = (System.Double.MinValue, System.Double.MaxValue, System.Double.MinValue, System.Double.MaxValue)
    let (maxX, minX, maxY, minY) = List.fold calculateBounds initialBounds symbols

    { TopLeft = { X = minX; Y = minY }; W = maxX - minX; H = maxY - minY }



// This function was already clean and consize
/// <summary>
/// Rotates a point about a specified center point by a given rotation angle.
/// </summary>
/// <param name="point">The point to rotate.</param>
/// <param name="center">The center point to rotate about.</param>
/// <param name="rotation">The rotation angle (0, 90, 180, 270 degrees).</param>
/// <returns>The rotated point as a new XYPos structure.</returns>
let rotatePointAboutBlockCentre (point: XYPos) (center: XYPos) (rotation: Rotation) =
    let toRelativeCentre = (fun point -> point - center)
    let rotateAroundCenter (point: XYPos) =
        match rotation with
        | Degree0 -> point
        | Degree90 -> { X = point.Y; Y = -point.X }
        | Degree180 -> { X = -point.X; Y = -point.Y }
        | Degree270 -> { X = -point.Y; Y = point.X }
    let relativeToTopLeft = (fun p -> center - p)

    point
    |> toRelativeCentre
    |> rotateAroundCenter
    |> relativeToTopLeft



// Removed Unnecessary Parentheses: by simplified mathematical expressions center.X - (point.X - center.X) and center.Y - (point.Y - center.Y)
/// <summary>
/// Flips a point about a specified center point horizontally or vertically.
/// </summary>
/// <param name="point">The point to flip.</param>
/// <param name="center">The center point to flip about.</param>
/// <param name="flip">The type of flip to apply (horizontal or vertical).</param>
/// <returns>The flipped point as a new XYPos structure.</returns>
let flipPointAboutBlockCentre 
    (point:XYPos) 
    (center:XYPos) 
    (flip:FlipType) = 
    match flip with
    | FlipHorizontal -> 
        { X = center.X - point.X + center.X; Y = point.Y }
    | FlipVertical -> 
        { X = point.X; Y = center.Y + center.Y - point.Y }


// Parameter Naming: For clarity, Renamed h to height and w to width. Renamed pos to position for consistency.
// change 0 to 0.0 to reduce replication of (float).
/// <summary>
/// Adjusts the position of a point based on a specified rotation, considering its dimensions.
/// </summary>
/// <param name="rotation">The rotation to apply (0, 90, 180, 270 degrees).</param>
/// <param name="height">The height of the block before rotation.</param>
/// <param name="width">The width of the block before rotation.</param>
/// <param name="position">The original top left position of the block.</param>
/// <returns>The new top left position of the block after rotation.</returns>
let adjustPosForBlockRotation 
    (rotation: Rotation) 
    (height: float) 
    (width: float) 
    (position: XYPos)
    : XYPos =
    let offset =
        match rotation with
        | Degree0 -> { X = 0.0; Y = 0.0 }
        | Degree90 -> { X = height; Y = 0.0 }
        | Degree180 -> { X = width; Y = -height }
        | Degree270 -> { X = 0.0; Y = width }
    position - offset




/// <summary>HLP 23: AUTHOR Ismagilov - Get the new top left of a symbol after it has been flipped</summary>
/// <param name="flip">  Flipped horizontally or vertically</param>
/// <param name="h"> Original height of symbol (Before flip)</param>
/// <param name="w"> Original width of symbol (Before flip)</param>
/// <param name="sym"> Symbol</param>
/// <returns>New top left point of the symbol</returns>
let adjustPosForBlockFlip
        (flip:FlipType) 
        (h: float)
        (w:float)
        (pos: XYPos) =
    let posOffset =
        match flip with
        | FlipHorizontal -> {X=(float)w ;Y=0}
        | FlipVertical -> { X = 0 ;Y = (float)h }
    pos - posOffset

// jw3621:
// ---------------------------- improvement part 4 ----------------------------
/// <summary>Rotate a symbol around the block centre.</summary>
/// <param name="rotation">Clockwise or Anticlockwise rotation</param>
/// <param name="blockCentre">Centre of the block</param>
/// <param name="sym">Symbol to rotate</param>
/// <returns>Symbol after rotation, with updated position and transformation.</returns>

// improvements:
// 1. Use pipelines for readability.

let rotateSymbolInBlock 
        (rotation: Rotation) 
        (blockCentre: XYPos)
        (sym: Symbol)  : Symbol =
      
    let h,w = getRotatedHAndW sym

    let newTopLeft = 
        rotation
        |> invertRotation
        |> rotatePointAboutBlockCentre sym.Pos blockCentre 
        |> adjustPosForBlockRotation (invertRotation rotation) h w

    let newComponent = { sym.Component with X = newTopLeft.X; Y = newTopLeft.Y}
    
    let newSTransform = 
        match sym.STransform.Flipped with
        | true -> 
            {sym.STransform with Rotation = combineRotation (invertRotation rotation) sym.STransform.Rotation}  
        | _-> 
            {sym.STransform with Rotation = combineRotation rotation sym.STransform.Rotation}

    { sym with 
        Pos = newTopLeft;
        PortMaps = rotatePortInfo rotation sym.PortMaps
        STransform = newSTransform 
        LabelHasDefaultPos = true
        Component = newComponent
    } |> calcLabelBoundingBox 


/// <summary>HLP 23: AUTHOR Ismagilov - Flip a symbol horizontally or vertically in its block.</summary>
/// <param name="flip">  Flip horizontally or vertically</param>
/// <param name="block"> Bounding box of selected components</param>
/// <param name="sym"> Symbol to be flipped</param>
/// <returns>New symbol after flipped about block centre.</returns>

// 1. Use pipelines for readability.
// 2. Function Decomposition: Extracted the applyFlip function to improve readability
let flipSymbolInBlock
    (flip: FlipType)
    (blockCentre: XYPos)
    (sym: Symbol) : Symbol =

    let h,w = getRotatedHAndW sym
    //Needed as new symbols and their components need their Pos updated (not done in regular flip symbol)
    let newTopLeft = 
        flip
        |> flipPointAboutBlockCentre sym.Pos blockCentre
        |> adjustPosForBlockFlip flip h w

    let portOrientation = 
        sym.PortMaps.Orientation |> Map.map (fun id side -> flipSideHorizontal side)

    let flipPortList currPortOrder side =
        currPortOrder |> Map.add (flipSideHorizontal side ) sym.PortMaps.Order[side]

    let portOrder = 
        (Map.empty, [Edge.Top; Edge.Left; Edge.Bottom; Edge.Right]) 
        ||> List.fold flipPortList
        |> Map.map (fun edge order -> List.rev order)       

    let newSTransform = 
        {Flipped= not sym.STransform.Flipped;
        Rotation= sym.STransform.Rotation} 

    let newcomponent = {sym.Component with X = newTopLeft.X; Y = newTopLeft.Y}

    let applyFlip (flip:FlipType) (sym: Symbol) =
        match flip with
        | FlipHorizontal -> sym
        | FlipVertical -> 
            let newblock = getBlock [sym]
            let newblockCenter = newblock.Centre()
            sym
            |> rotateSymbolInBlock Degree270 newblockCenter 
            |> rotateSymbolInBlock Degree270 newblockCenter

    { sym with
        Component = newcomponent
        PortMaps = {Order=portOrder;Orientation=portOrientation}
        STransform = newSTransform
        LabelHasDefaultPos = true
        Pos = newTopLeft
    }
    |> calcLabelBoundingBox
    |> applyFlip flip


/// <summary>HLP 23: AUTHOR Ismagilov - Scales selected symbol up or down.</summary>
/// <param name="scaleType"> Scale up or down. Scaling distance is constant</param>
/// <param name="block"> Bounding box of selected components</param>
/// <param name="sym"> Symbol to be rotated</param>
/// <returns>New symbol after scaled about block centre.</returns>

// 1. define variables on different line for readability
let scaleSymbolInBlock
    //(Mag: float)
    (scaleType: ScaleType)
    (block: BoundingBox)
    (sym: Symbol) : Symbol =

    let symCenter = getRotatedSymbolCentre sym

    //Get x and y proportion of symbol to block
    let xProp = (symCenter.X - block.TopLeft.X) / block.W
    let yProp = (symCenter.Y - block.TopLeft.Y) / block.H

    let newCenter = 
        match scaleType with
            | ScaleUp ->
                {X = (block.TopLeft.X-5.) + ((block.W+10.) * xProp); Y = (block.TopLeft.Y-5.) + ((block.H+10.) * yProp)}
            | ScaleDown ->
                {X= (block.TopLeft.X+5.) + ((block.W-10.) * xProp); Y=  (block.TopLeft.Y+5.) + ((block.H-10.) * yProp)}

    let h,w = getRotatedHAndW sym
    let newPos = {X = (newCenter.X) - w/2.; Y= (newCenter.Y) - h/2.}
    let newComponent = { sym.Component with X = newPos.X; Y = newPos.Y}

    {sym with Pos = newPos; Component=newComponent; LabelHasDefaultPos=true}

let rotateSymbolByDegree (degree: Rotation) (sym:Symbol)  =
    let pos = {X = sym.Component.X + sym.Component.W / 2.0 ; Y = sym.Component.Y + sym.Component.H / 2.0 }
    match degree with
    | Degree0 -> sym
    | _ ->  rotateSymbolInBlock degree pos sym

    
// dy321:
// ---------------------------- improvement part 5 ----------------------------

<<<<<<< HEAD
=======
//------------------------------------------------------------------------------------------------------------------------------
//                                      Code Improvement by dy321 Starts
//------------------------------------------------------------------------------------------------------------------------------

>>>>>>> 6c2e05fc
//*dy321: improved namings (to represent meanings);
//        simplified and compressed some functions and expressions, removed unnecessary ones;
//        more readable formatting (with pipelines).
/// <summary>HLP 23: AUTHOR Ismagilov - Rotates a block of symbols, returning the new symbol model</summary>
/// <param name="compList"> List of ComponentId's of selected components</param>
/// <param name="model"> Current symbol model</param>
/// <param name="rotation"> Type of rotation to do</param>
/// <returns>New rotated symbol model</returns>
let rotateBlock (compIdList:ComponentId list) (model:SymbolT.Model) (rotation:Rotation) = 

    printfn "running rotateBlock"
    let selectedSymbols =
        compIdList 
        |> List.map (fun compId -> model.Symbols[compId])

    //Get block properties of selected symbols
    let block = getBlock selectedSymbols

    //Rotated symbols about the center
    let newSelectedSymbolsMap = 
        selectedSymbols
        |> List.map (fun sym -> rotateSymbolInBlock (invertRotation rotation) (block.Centre()) sym) 
        |> List.zip compIdList

    //Return updated model with block of rotated selected symbols
    {model with Symbols = 
                (model.Symbols, newSelectedSymbolsMap)
                ||> List.fold (fun prevMap (compId,sym) -> Map.add compId sym prevMap)
    }

//*dy321: add a helper function to be used in oneCompBoundsBothEdges and getScalingFactorAndOffsetCentreGroup.
/// Return the requested symbol boundary (4 cases: left-x, right-x, top-y, bottom-y)
let getSymBounds (dirIsX:bool) (wHOffset:float) (sym: Symbol) = 
        let height,width = getRotatedHAndW sym
        match dirIsX with
        | true -> sym.Pos.X + wHOffset*width
        | false -> sym.Pos.Y + wHOffset*height

//*dy321: reduced repetition using "function wrapping". (but perhaps less readable?)
//        (The original code here contained four highly repetitive assignments,
//         which have been shrinked into one single subfunction being utilised twice.)
/// Check whether there exists a single component that is on the boundaries of two opposite edges of selected area.
let oneCompBoundsBothEdges (selectedSymbols: Symbol list) = 
    let checkIfTwoBoundsSameComp (dirIsX:bool) =
        let maxCentre =
<<<<<<< HEAD
            selectedSymbols
            |> List.maxBy (getSymBounds dirIsX 1.) 
            |> getRotatedSymbolCentre
        let minCentre =
            selectedSymbols
            |> List.minBy (getSymBounds dirIsX 0.) 
            |> getRotatedSymbolCentre
=======
            selectedSymbols
            |> List.maxBy (getSymBounds dirIsX 1.) 
            |> getRotatedSymbolCentre
        let minCentre =
            selectedSymbols
            |> List.minBy (getSymBounds dirIsX 0.) 
            |> getRotatedSymbolCentre
>>>>>>> 6c2e05fc
        match dirIsX with
        | true -> maxCentre.X = minCentre.X
        | false -> maxCentre.Y = minCentre.Y
    (checkIfTwoBoundsSameComp true) || (checkIfTwoBoundsSameComp false)

//*dy321: improved namings (to represent meanings);
//        simplified expressions;
//        more readable formatting (with pipelines).
/// Return symbols corresponding to the input ComponentId list
let findSelectedSymbols (compList: ComponentId list) (model: SymbolT.Model) = 
    compList
    |> List.map (fun compId -> model.Symbols[compId])

//*dy321: changed if-then-else to match to represent different cases clearer.
/// Calculate scaling factor and offset centre using provided float values
let getScalingFactorAndOffsetCentre (min:float) (matchMin:float) (max:float) (matchMax:float) = 
    let scaleFact = 
        match min = max || matchMax <= matchMin with
        | true -> 1. 
        | false -> (matchMin - matchMax) / (min - max)
    let offsetC = 
        match scaleFact with 
        | 1. -> 0.
        | _  -> (matchMin - min * scaleFact) / (1.-scaleFact)
    (scaleFact, offsetC)

//*dy321: reduced repetition using "function wrapping";
//        improved namings (to represent meanings).
//        (The original code here contained four sets of highly repetitive assignments,
//         which have been shrinked into one single subfunction being utilised twice.)
/// Return set of floats that define how a group of components is scaled
let getScalingFactorAndOffsetCentreGroup
    (matchBBMin:XYPos)
    (matchBBMax:XYPos)
    (selectedSymbols: Symbol list) : ((float * float) * (float * float)) = 

    let getScaleAndOffsetInDir dirIsX =
        let hOrW =
            match dirIsX with
            | true -> snd
            | false -> fst
        let xOrY (xYPos:XYPos) =
            match dirIsX with
            | true -> xYPos.X
            | false -> xYPos.Y

        let maxSym = 
            selectedSymbols
            |> List.maxBy (getSymBounds dirIsX 1.) 
        let oldMax = xOrY (getRotatedSymbolCentre maxSym)
        let newMax = xOrY matchBBMax - (hOrW (getRotatedHAndW maxSym))/2.

        let minSym =
            selectedSymbols
            |> List.minBy (getSymBounds dirIsX 0.)
        let oldMin = xOrY (getRotatedSymbolCentre minSym)
        let newMin = xOrY matchBBMin + (hOrW (getRotatedHAndW minSym))/2.

        getScalingFactorAndOffsetCentre oldMin  newMin oldMax newMax
    
    (getScaleAndOffsetInDir true, getScaleAndOffsetInDir false)
<<<<<<< HEAD


// az1821:
// ---------------------------- improvement part 6 ----------------------------
(* 
    This part of the code is analysed and mainly improved on layout & pipelines. 
    Further improvements could be done by changing data type but would have to modify the code structure a lot. 
    See https://github.com/dyu18/hlp24-project-issie-team7/tree/indiv-az1821/README-Indiv-notes.md for more detailed documentation. 
*)
=======
>>>>>>> 6c2e05fc

//*dy321: improved namings (to represent meanings); 
//        simplified some variable expressions.
/// Alter position of one symbol as needed in a scaling operation
let scaleSymbol
        (xYScaleOffset: (float * float) * (float * float))
        (sym: Symbol)
        : Symbol = 
<<<<<<< HEAD
    let symCentre = sym |> getRotatedSymbolCentre    // improved readability
    let translateFunc scaleFact offsetC coordinate = (coordinate - offsetC) * scaleFact + offsetC
    let xSC, ySC = xYSC
    let newX = symCentre.X |> translateFunc (fst xSC) (snd xSC)
    let newY = symCentre.Y |> translateFunc (fst ySC) (snd ySC)

    let symCentreOffsetFromTopLeft = { X = (snd (getRotatedHAndW sym))/2.; 
                                                Y = (fst (getRotatedHAndW sym))/2.}
    let newTopLeftPos = {X = newX; Y = newY} - symCentreOffsetFromTopLeft
    let newComp = {sym.Component with X = newTopLeftPos.X;  Y = newTopLeftPos.Y}
=======
    let symCentre =  getRotatedSymbolCentre sym
    let translateCoordinate (scale,offsetCoor) coordinate = (coordinate - offsetCoor) * scale + offsetCoor
    let xScaleOffset,yScaleOffset = xYScaleOffset

    let newCentrePos = {X = translateCoordinate xScaleOffset symCentre.X; Y = translateCoordinate yScaleOffset symCentre.Y}
    let symCentreOffsetFromTopLeft = {X = (snd (getRotatedHAndW sym))/2.; Y = (fst (getRotatedHAndW sym))/2.}
    let newTopLeftPos = newCentrePos - symCentreOffsetFromTopLeft
    let newComp = {sym.Component with X = newTopLeftPos.X; Y = newTopLeftPos.Y}
>>>>>>> 6c2e05fc

    {sym with Pos = newTopLeftPos; Component = newComp; LabelHasDefaultPos = true}


//------------------------------------------------------------------------------------------------------------------------------
//                                      Code Improvement by dy321 Ends
//------------------------------------------------------------------------------------------------------------------------------

/// Part of the rotate and scale code       
let groupNewSelectedSymsModel
    (compList:ComponentId list) 
    (model:SymbolT.Model) 
    (selectedSymbols: Symbol list)
    (modifySymbolFunc) = 

    let UnselectedSymbols = model.Symbols |> Map.filter (fun x _ -> not (List.contains x compList))
    let newSymbols = List.map (modifySymbolFunc) selectedSymbols
    {model with Symbols = 
                ((Map.ofList (List.map2 (fun x y -> (x,y)) compList newSymbols)
                |> Map.fold (fun acc k v -> Map.add k v acc) UnselectedSymbols)
    )}

/// <summary>HLP 23: AUTHOR Ismagilov - Flips a block of symbols, returning the new symbol model</summary>
/// <param name="compList"> List of ComponentId's of selected components</param>
/// <param name="model"> Current symbol model</param>
/// <param name="flip"> Type of flip to do</param>
/// <returns>New flipped symbol model</returns>
let flipBlock (compList:ComponentId list) (model:SymbolT.Model) (flip:FlipType) = 
    //Similar structure to rotateBlock, easy to understand
    let SelectedSymbols = List.map (fun x -> model.Symbols |> Map.find x) compList
    let UnselectedSymbols = model.Symbols |> Map.filter (fun x _ -> not (List.contains x compList))
    
    let block = getBlock SelectedSymbols
  
    let newSymbols = 
        List.map (fun x -> flipSymbolInBlock flip (block.Centre()) x ) SelectedSymbols

    {model with Symbols = 
                ((Map.ofList (List.map2 (fun x y -> (x,y)) compList newSymbols)
                |> Map.fold (fun acc k v -> Map.add k v acc) UnselectedSymbols)
    )}

/// After every model update this updates the "scaling box" part of the model to be correctly
/// displayed based on whetehr multiple components are selected and if so what is their "box"
/// In addition to changing the model directly, cmd may contain messages that make further changes.
/// 
/// 1. Used pattern matching for clarity and readability where applicable.
/// 2. Simplified variable naming for better readability.
let postUpdateScalingBox (model: SheetT.Model, cmd) = 

    let symbolCmd (msg: SymbolT.Msg) = Elmish.Cmd.ofMsg (ModelType.Msg.Sheet (SheetT.Wire (BusWireT.Symbol msg)))
    let sheetCmd (msg: SheetT.Msg) = Elmish.Cmd.ofMsg (ModelType.Msg.Sheet msg)

    match model.SelectedComponents.Length with
    | length when length < 2 ->
        match model.ScalingBox with 
        | None -> model, cmd
        | _ -> 
            let deleteSymbolsCmd = 
                model.ScalingBox.Value.ButtonList 
                |> SymbolT.DeleteSymbols 
                |> symbolCmd 
            let cmds =
                [ deleteSymbolsCmd
                  sheetCmd SheetT.UpdateBoundingBoxes
                ]
                |> List.append [cmd]
                |> Elmish.Cmd.batch
            { model with ScalingBox = None }, cmds
    | _ ->
        let newBoxBound = 
            model.SelectedComponents
            |> List.map (fun id -> model.Wire.Symbol.Symbols |> Map.find id)
            |> getBlock

        match model.ScalingBox with 
        | Some value when value.ScalingBoxBound = newBoxBound -> model, cmd
        | _ -> 
            let topleft = newBoxBound.TopLeft
            let rotateDeg90OffSet: XYPos = { X = newBoxBound.W + 57.0; Y = (newBoxBound.H / 2.0) - 12.5 }
            let rotateDeg270OffSet: XYPos = { X = -69.5; Y = (newBoxBound.H / 2.0) - 12.5 }
            let buttonOffSet: XYPos = { X = newBoxBound.W + 47.5; Y = -47.5 }
            let dummyPos = topleft + buttonOffSet

            let makeButton = SymbolUpdate.createAnnotation ThemeType.Colourful
            let buttonSym = 
                makeButton ScaleButton dummyPos
                |> fun sym -> { sym with Pos = dummyPos }
            let makeRotateSym sym = 
                { sym with Component = { sym.Component with H = 25.0; W = 25.0 } }
            let rotateDeg90Sym = 
                makeButton (RotateButton Degree90) (topleft + rotateDeg90OffSet)
                |> makeRotateSym
            let rotateDeg270Sym = 
                makeButton (RotateButton Degree270) (topleft + rotateDeg270OffSet) 
                |> fun sym -> 
                    { sym with 
                        STransform = { Rotation = Degree90; Flipped = false } 
                    }
                |> makeRotateSym

            let newSymbolMap = 
                model.Wire.Symbol.Symbols 
                |> Map.add buttonSym.Id buttonSym 
                |> Map.add rotateDeg270Sym.Id rotateDeg270Sym 
                |> Map.add rotateDeg90Sym.Id rotateDeg90Sym

            let initScalingBox: SheetT.ScalingBox = 
                { ScalingBoxBound = newBoxBound
                  ScaleButton = buttonSym
                  RotateDeg90Button = rotateDeg90Sym
                  RotateDeg270Button = rotateDeg270Sym
                  ButtonList = [ buttonSym.Id; rotateDeg270Sym.Id; rotateDeg90Sym.Id ]
                }

            let newCmd =
                match model.ScalingBox with
                | Some _ -> 
                    [ symbolCmd (SymbolT.DeleteSymbols (model.ScalingBox.Value.ButtonList))
                      sheetCmd SheetT.UpdateBoundingBoxes
                    ]
                    |> List.append [cmd]
                    |> Elmish.Cmd.batch
                | None -> cmd
            model
            |> Optic.set SheetT.scalingBox_ (Some initScalingBox)
            |> Optic.set SheetT.symbols_ newSymbolMap, 
            newCmd<|MERGE_RESOLUTION|>--- conflicted
+++ resolved
@@ -17,31 +17,8 @@
 *)
 
 
-<<<<<<< HEAD
 // yc3521:
 // ---------------------------- improvement part 1 ----------------------------
-=======
-// ---------------------------------- dy321 Code Improvement Summary: ----------------------------------------
-(* 
-    Lines 504-638
-    Most significant changes:
-        1. Reduced code repetitions using "function wrapping".
-        2. Replaced unnecessary/overcomplicated expressions with more concise ones, keeping sematics unchanged.
-        3. To improve readability, I have rearranged some one-line statements into pipelines,
-           and changed meaningless namings to something that better represent their meanings in Issie context.
-
-    Transform 1: Functional Abstraction
-        used in oneCompBoundsBothEdges, getScalingFactorAndOffsetCentreGroup.
-    Transform 2: Parametrization (especially "grouping" and "static parameter elimination")
-        used in rotateBlock, oneCompBoundsBothEdges, getScalingFactorAndOffsetCentreGroup.
-    Transform 3: Pipelines
-        used in rotateBlock, findSelectedSymbols.
-    Transform 5: Match
-        used in getSymBounds, getScalingFactorAndOffsetCentre.
-*)
-// -----------------------------------------------------------------------------------------------------------
-
->>>>>>> 6c2e05fc
 
 /// Record containing all the information required to calculate the position of a port on the sheet.
 type PortInfo =
@@ -581,13 +558,6 @@
 // dy321:
 // ---------------------------- improvement part 5 ----------------------------
 
-<<<<<<< HEAD
-=======
-//------------------------------------------------------------------------------------------------------------------------------
-//                                      Code Improvement by dy321 Starts
-//------------------------------------------------------------------------------------------------------------------------------
-
->>>>>>> 6c2e05fc
 //*dy321: improved namings (to represent meanings);
 //        simplified and compressed some functions and expressions, removed unnecessary ones;
 //        more readable formatting (with pipelines).
@@ -602,8 +572,12 @@
     let selectedSymbols =
         compIdList 
         |> List.map (fun compId -> model.Symbols[compId])
+    let selectedSymbols =
+        compIdList 
+        |> List.map (fun compId -> model.Symbols[compId])
 
     //Get block properties of selected symbols
+    let block = getBlock selectedSymbols
     let block = getBlock selectedSymbols
 
     //Rotated symbols about the center
@@ -611,12 +585,18 @@
         selectedSymbols
         |> List.map (fun sym -> rotateSymbolInBlock (invertRotation rotation) (block.Centre()) sym) 
         |> List.zip compIdList
-
+    let newSelectedSymbolsMap = 
+        selectedSymbols
+        |> List.map (fun sym -> rotateSymbolInBlock (invertRotation rotation) (block.Centre()) sym) 
+        |> List.zip compIdList
+
+    //Return updated model with block of rotated selected symbols
     //Return updated model with block of rotated selected symbols
     {model with Symbols = 
                 (model.Symbols, newSelectedSymbolsMap)
                 ||> List.fold (fun prevMap (compId,sym) -> Map.add compId sym prevMap)
     }
+
 
 //*dy321: add a helper function to be used in oneCompBoundsBothEdges and getScalingFactorAndOffsetCentreGroup.
 /// Return the requested symbol boundary (4 cases: left-x, right-x, top-y, bottom-y)
@@ -633,7 +613,6 @@
 let oneCompBoundsBothEdges (selectedSymbols: Symbol list) = 
     let checkIfTwoBoundsSameComp (dirIsX:bool) =
         let maxCentre =
-<<<<<<< HEAD
             selectedSymbols
             |> List.maxBy (getSymBounds dirIsX 1.) 
             |> getRotatedSymbolCentre
@@ -641,15 +620,6 @@
             selectedSymbols
             |> List.minBy (getSymBounds dirIsX 0.) 
             |> getRotatedSymbolCentre
-=======
-            selectedSymbols
-            |> List.maxBy (getSymBounds dirIsX 1.) 
-            |> getRotatedSymbolCentre
-        let minCentre =
-            selectedSymbols
-            |> List.minBy (getSymBounds dirIsX 0.) 
-            |> getRotatedSymbolCentre
->>>>>>> 6c2e05fc
         match dirIsX with
         | true -> maxCentre.X = minCentre.X
         | false -> maxCentre.Y = minCentre.Y
@@ -711,7 +681,6 @@
         getScalingFactorAndOffsetCentre oldMin  newMin oldMax newMax
     
     (getScaleAndOffsetInDir true, getScaleAndOffsetInDir false)
-<<<<<<< HEAD
 
 
 // az1821:
@@ -721,20 +690,15 @@
     Further improvements could be done by changing data type but would have to modify the code structure a lot. 
     See https://github.com/dyu18/hlp24-project-issie-team7/tree/indiv-az1821/README-Indiv-notes.md for more detailed documentation. 
 *)
-=======
->>>>>>> 6c2e05fc
-
-//*dy321: improved namings (to represent meanings); 
-//        simplified some variable expressions.
+
 /// Alter position of one symbol as needed in a scaling operation
 let scaleSymbol
         (xYScaleOffset: (float * float) * (float * float))
         (sym: Symbol)
         : Symbol = 
-<<<<<<< HEAD
     let symCentre = sym |> getRotatedSymbolCentre    // improved readability
     let translateFunc scaleFact offsetC coordinate = (coordinate - offsetC) * scaleFact + offsetC
-    let xSC, ySC = xYSC
+    let xSC, ySC = xYScaleOffset
     let newX = symCentre.X |> translateFunc (fst xSC) (snd xSC)
     let newY = symCentre.Y |> translateFunc (fst ySC) (snd ySC)
 
@@ -742,16 +706,6 @@
                                                 Y = (fst (getRotatedHAndW sym))/2.}
     let newTopLeftPos = {X = newX; Y = newY} - symCentreOffsetFromTopLeft
     let newComp = {sym.Component with X = newTopLeftPos.X;  Y = newTopLeftPos.Y}
-=======
-    let symCentre =  getRotatedSymbolCentre sym
-    let translateCoordinate (scale,offsetCoor) coordinate = (coordinate - offsetCoor) * scale + offsetCoor
-    let xScaleOffset,yScaleOffset = xYScaleOffset
-
-    let newCentrePos = {X = translateCoordinate xScaleOffset symCentre.X; Y = translateCoordinate yScaleOffset symCentre.Y}
-    let symCentreOffsetFromTopLeft = {X = (snd (getRotatedHAndW sym))/2.; Y = (fst (getRotatedHAndW sym))/2.}
-    let newTopLeftPos = newCentrePos - symCentreOffsetFromTopLeft
-    let newComp = {sym.Component with X = newTopLeftPos.X; Y = newTopLeftPos.Y}
->>>>>>> 6c2e05fc
 
     {sym with Pos = newTopLeftPos; Component = newComp; LabelHasDefaultPos = true}
 
