﻿module SmartHelpers
open CommonTypes
open DrawHelpers
open DrawModelType
open DrawModelType.SymbolT
open DrawModelType.BusWireT
open BusWire
open BusWireUpdateHelpers
open SymbolUpdate

open Optics
open Operators

open SymbolUpdate
open Symbol

//-----------------------------------------------------------------------------------------------//
//---------------------------HELPERS FOR SMART DRAW BLOCK ADDITIONS------------------------------//
//-----------------------------------------------------------------------------------------------//

(*
HOW TO USE THIS MODULE.

(1) Add well-documented useful functions - see updateModelSymbols and updateModelWires
    for examples. You do not need to add performance information as in updateModelSymbols. 
    Your priority should be writing clear code. Try to avoid very inefficient implementations
    if possible (e.g. 100X slower than a similar complexity solution), but do not worry 
    about this.
(2) Note from my examples distinction between XML documentation and additional details
    in header comments.
(3) HLP23: Note comments here labelled "HLP23" which are for HLP23 class and would be deleted in
    production (Group phase) code.
(2) HLP23: Each function must have a single author specified by "HLP23: AUTHOR" in an XML comment
    as in my example: give name as Family name only (unique within teams).
(3) HLP23: Inform other members that you have written a function they could maybe use.
(4) HLP23: If two people end up with near-identical functions here team phase can rationalise if
    needed normally you are expected to share when this makes code writing faster.
(5) Note best practice here using Optics for nested record update. This is NOT curently required
    in Issie but used appropriately results in better code. Use it if you are comfortable doing so.
(5) Note on qualifying types: do this when not doing it would be ambiguous - e.g. here
    the BusWire and Symbol Model types.
(6) Note on code layout. A limit of 100 characters per line is used here. Seems about right.
*)

//----------------------------------------------------------------------------------------------//

/// Update BusWire model with given symbols. Can also be used to add new symbols.
/// This uses a fold on the Map to add symbols which makes it fast in the case that the number
/// of symbols added is very small.
//  Performance scales as O(M*log2(N)) - M = number of symbols added, N = number of existing
//  Symbols. Changing large maps is relatively expensive hence the care here.
//  This function uses best practice for nested record update with Optics. See Wiki for
//  details. Note that Optics are probably a little bit slower than F# record update (factor of 2)
//  however in this case it does not matter because the time taken is << the Map update time.
/// HLP23: AUTHOR Clarke
let updateModelSymbols 
    (model: BusWireT.Model) 
    (symbols: Symbol list)
        : BusWireT.Model =
    // HLP23: note on fold implementation. symMap is both argument and result of the
    // fold function => sequential set of updates. In thsi case much more efficient than Map.map
    // over all symbols.
    // HLP23 - see also similar updateModelWires
    let symbols' =
        (model.Symbol.Symbols,symbols)
        ||> List.fold (fun symMap symToAdd -> Map.add symToAdd.Id symToAdd symMap)
    Optic.set (symbol_ >-> symbols_) symbols' model



//Helper function to GetSelectComponenet takes in a component type and returns a bool. 
//It checks if the component is a component that contains a select port
//HLP23: AUTHOR Khoury
let CheckSelectComponent 
    (inputType : ComponentType)
        : bool =
    match inputType with
    | Mux2 -> true
    | Mux4 -> true
    | Mux8 -> true
    | Demux2 -> true
    | Demux4 -> true
    | Demux8 -> true
    | _ -> false

//Helper function to CheckforFlip takes a DrawModelType.SymbolT.Model, a BusWireT.Model, a list of wires, and a symbol and returns a triple of 
//a symbol, a symbol, and a BusWireT.Model. 
// It gets the length of teh select wire if the compenent is flipped and if it is not flipped. It returns the two length and the flipped component.
//HLP23: AUTHOR Khoury
let GetSelectWireLength
    (sModel : DrawModelType.SymbolT.Model)
    (wModel: BusWireT.Model)
    (wireList: Wire list)
    (inputSymbol : Symbol)
        : float*float*Symbol*BusWireT.Model=
        let oldWires = List.map (autoroute {wModel with Symbol = sModel}) wireList
        let SelectPort = match List.isEmpty (inputSymbol.PortMaps.Order |> Map.find Bottom) with
                                | true -> (inputSymbol.PortMaps.Order |> Map.find Top)[0]
                                | false -> (inputSymbol.PortMaps.Order |> Map.find Bottom)[0]
        let newSymbol =  flipSymbol FlipVertical inputSymbol 
        let oldSelectWire = oldWires |> List.filter (fun wire -> $"{wire.InputPort}" = SelectPort || $"{wire.OutputPort}" = SelectPort)
        if List.isEmpty oldSelectWire then 
            0.0, 0.0, inputSymbol, wModel
        else
            let newModel = {wModel with Symbol = {sModel with Symbols = Map.add inputSymbol.Id newSymbol sModel.Symbols}}
            let newSelectWire = autoroute newModel oldSelectWire[0]

            let lengthOldSelect =(oldSelectWire[0].Segments) |> List.fold (fun acc x -> acc + abs x.Length) 0.0 
            printfn "lengthOldSelect: %A" lengthOldSelect
            let lengthNewSelect = (newSelectWire.Segments)  |> List.fold (fun acc x -> acc+ abs  x.Length) 0.0
            printfn "lengthNewSelect: %A" lengthNewSelect


            lengthNewSelect, lengthOldSelect, newSymbol, newModel

//Uses helper functions to get the lengths of the select wires in all cases. Checks which one is better and returns the best performing symbols and model.
//HLP23: AUTHOR Khoury
let CheckforFlip  
    (sModel : DrawModelType.SymbolT.Model)
    (wireList: Wire list)
    (wModel: BusWireT.Model)
    (symbolToOrder: Symbol)
    (otherSymbol: Symbol)
        : Symbol*Symbol*BusWireT.Model*bool =
    let newSmodel = {sModel with Symbols = Map.add symbolToOrder.Id symbolToOrder sModel.Symbols}
    if CheckSelectComponent symbolToOrder.Component.Type then 
        let lengthNewSelect, lengthOldSelect , newSymbol, newModel= GetSelectWireLength newSmodel wModel wireList symbolToOrder
        if lengthNewSelect < lengthOldSelect then 
            symbolToOrder, newSymbol, newModel, true
        else 
            symbolToOrder, otherSymbol, wModel, false 
    elif CheckSelectComponent otherSymbol.Component.Type then  
        printfn $"In the if statement"
        let lengthNewSelect, lengthOldSelect , newSymbol, newModel = GetSelectWireLength newSmodel wModel wireList otherSymbol
        if lengthNewSelect < lengthOldSelect then 
            printfn $"Returned the flipped symbol"
            symbolToOrder, newSymbol, newModel, true
        else 
            symbolToOrder, otherSymbol, wModel, false
    else 
        symbolToOrder, otherSymbol, wModel, false

//Helper function to SortPorts takes in connected ports Ids (strings) and the Edges they are on in a quadruple list and a list of ports Ids (string)
//It sorts the quadruple list by the first element of the quadruple which is the port Id of the otherSymbol with the same order as the list of ports Ids
//HLP23: AUTHOR Khoury
let sortPortsHelper 
    (list2 : string list)
    (list1 : (string*string*Edge*Edge) list) 
        : (string*string*Edge*Edge) list=
    list1
    |> List.sortBy (fun (x,_,_,_) -> List.findIndex (fun s -> s = x) list2)

//Helper function to SortPorts takes in a list of quadruple lists and returns an Edge
//It gets the edge that the ports are connected to on the otherSymbol
//HLP23: AUTHOR Khoury
let OtherSymbolOrientation 
    (list: (string*string*Edge*Edge) list)
        : Edge =
    list 
    |> List.map (fun (_,_,x,_) -> x)
    |> List.head


let SortInputOutput 
    (symbolToOrder: Symbol)
    (connectedPorts:(InputPortId*OutputPortId)list)
        : (string*string) list =
        connectedPorts
        |> List.map (fun x  -> 
                match symbolToOrder.PortMaps.Orientation |> Map.containsKey ($"{fst x}") with 
                | true -> ($"{snd x}",$"{fst x}")
                | false -> ($"{fst x}",$"{snd x}"))

// Uses helper functions to sort the ports in the correct order. It returns a list of quadruple lists. 
//Each quadruple list contains the ports that are connected to the same edges on the otherSymbol and the symbolToOrder
//HLP23: AUTHOR Khoury
let SortPorts 
    (connectedPorts:(InputPortId*OutputPortId)list)
    (symbolToOrder: Symbol)
    (otherSymbol: Symbol)
        : ((string*string*Edge*Edge) list)list =

    connectedPorts
    //Put the Ports in correct order (Input, Output) depending on which is the symbolToOrder
    |> SortInputOutput symbolToOrder 
    //Group the Ports by the matching edges
    |>List.collect (fun (x, y) ->
            match Map.tryFind x otherSymbol.PortMaps.Orientation, Map.tryFind y symbolToOrder.PortMaps.Orientation with
            | Some e1, Some e2 -> [(e1, e2, x, y)]
            | _ -> []
            )
    |> List.groupBy (fun (e1, e2, _, _) -> e1, e2)
    |> List.map (fun (_, group) -> List.map (fun (e1, e2, x, y) -> (x,y,e1,e2)) group)
    |> List.map (fun x -> 
                                            sortPortsHelper  (otherSymbol.PortMaps.Order 
                                            |> Map.find (OtherSymbolOrientation x))x)

/// Update BusWire model with given wires. Can also be used to add new wires.
/// This uses a fold on the Map to add wires which makes it fast in the case that the number
/// of wires added is small.
//  Performance scales as O(M*log2(N)) - M = number of wires added, N = number of existing
//  wires. Changing large maps is relatively expensive hence the care here.
//  This function uses best practice for nested record update with Optics. See Wiki for
//  details. Note that Optics are probably a little bit slower than F# record update (factor of 2)
//  however in this case it does not matter because the time taken is << the Map update time.
/// HLP23: AUTHOR Clarke
let updateModelWires 
    (model: BusWireT.Model) 
    (wiresToAdd: Wire list)
        : BusWireT.Model =
    //
    // HLP23: note on fold implementation. In this (typical) example Map is
    // sequentially updated by the fold. A common and difficult to see coding mistake is to use the 
    // original wireMap (argument of Optic map function) not the updated one (wireMap argument of 
    // List.map folder) in the fold function! That is not possible here because both have the same 
    // name so the inner bound updated wireMap is always what is used in the folder function. 
    // This is good practice, and if you have ever debugged this type of mistake you will know it
    // is very necessary!

    // HLP23: note on this use of Optics.map in a pipeline. It is more "functional" than the 
    // equivalent implementation using a let definition and Optics.set. Is it clearer? Or less clear? 
    // Standard logic says we should prefer the pipeline if the name of the let definition adds 
    // nothing which is the case here. I have given you both ways of using Optics here so you can 
    // compare the two implementations and decide. NB - you are NOT required to use Optics in your 
    // own code.
    //
    // HLP23: Note how multiple updates to different parts of the model can be neatly pipelined 
    // like this using a separate Optic.map or Optic.set for each.
    //
    // HLP23: note that if the operation here was larger or part of some pipeline the
    // 2nd argument to Optic.map - which defines the model change - could be given a name and 
    // turned into a local function making the Optic.map line like:
    // |> Optic.map wires_ myNameForThisWireMapUpdate
    model
    |> Optic.map wires_ (fun wireMap  ->
        (wireMap,wiresToAdd)
        ||> List.fold (fun wireMap wireToAdd -> Map.add wireToAdd.WId wireToAdd wireMap))


<<<<<<< HEAD
//Returns the bounding box of a block of selected symbols, in the 'BoundingBox' type
=======

/// <summary>HLP 23: AUTHOR Klapper - Returns the middle segment of a given wire</summary>
/// <param name="model">BusWireT.Model</param>
/// <param name="wireId">ConnectionId of the wire</param>
/// <returns>The middle Segment</returns>
let getMiddleSegment (model : Model) (wireId:ConnectionId) =
    let wire = model.Wires[wireId]
    match wire.Segments.Length with
    | 7 -> getSegmentFromId model (3, wireId)
    | 9 -> getSegmentFromId model (5, wireId)
    | 8 -> getSegmentFromId model (3, wireId)
    | x -> getSegmentFromId model (x/2, wireId)



/// <summary>HLP 23: AUTHOR Klapper - Checks whether the wire terminates in one of the components</summary>
/// <param name="model">BusWireT.Model</param>
/// <param name="comIdLst">List containing the ComponentId-s</param>
/// <param name="wireId">ConnectionId of the wire</param>
/// <returns>true or false</returns>
let isWireTerminatingInComponents (model : BusWireT.Model) (comIdLst : List<ComponentId>) (wireId : ConnectionId) =
    let wire = model.Wires[wireId]
    let outputPort =  model.Symbol.Ports[wire.OutputPort |> function | OutputPortId s -> s]
    comIdLst|> List.contains (ComponentId outputPort.HostId)



/// <summary>HLP 23: AUTHOR Klapper - Checks whether the given position is inside the bounding box</summary>
/// <param name="bound">BoundingBox</param>
/// <param name="pos">XYPos</param>
/// <returns>true or false</returns>
let isPositionInBounds (bound : BoundingBox) (pos : XYPos) =
    match (pos.X >= bound.TopLeft.X, pos.X <= bound.TopLeft.X + bound.W, pos.Y >= bound.TopLeft.Y , pos.Y <= bound.TopLeft.Y + bound.H) with
    | true,true,true,true -> true
    | _ -> false


/// <summary>HLP 23: AUTHOR Klapper - Checks whether a wire is connected on the left or right side of a bounding box</summary>
/// <param name="model">BusWireT.Model</param>
/// <param name="bounds">BoundingBox to check against</param>
/// <param name="wireId">Connection Id of the wire to check</param>
/// <returns>true or false</returns>
let isWireConnectedOnLeft (model : Model) (bounds : BoundingBox) (wireId) =
    let wire = model.Wires[wireId]
    if isPositionInBounds {bounds with W = bounds.W / 2.0} wire.StartPos || isPositionInBounds {bounds with W = bounds.W / 2.0}  wire.EndPos then true else false



/// <summary>HLP 23: AUTHOR Klapper - Returns the component on the end of the wire</summary>
/// <param name="model">BusWireT.Model</param>
/// <param name="wire">Wire</param>
/// <returns></returns>
let getEndComponent (model : DrawModelType.BusWireT.Model) (wire : Wire) =
    let endCompId = model.Symbol.Ports[Symbol.getInputPortIdStr wire.InputPort].HostId
    model.Symbol.Symbols[ComponentId endCompId].Component



/// <summary>HLP 23: AUTHOR Klapper - Returns the component on the start of the wire</summary>
/// <param name="model">BusWireT.Model</param>
/// <param name="wire">Wire</param>
/// <returns></returns>
let getStartComponent (model : DrawModelType.BusWireT.Model) (wire : Wire) =
    let startCompId = model.Symbol.Ports[Symbol.getOutputPortIdStr wire.OutputPort].HostId
    model.Symbol.Symbols[ComponentId startCompId].Component


/// <summary>HLP 23: AUTHOR Klapper - Checks whether the wire is connected to a wire label</summary>
/// <param name="model">BusWireT.Model</param>
/// <param name="wire">Wire</param>
/// <returns>true or false</returns>
let isWireConnectedToLabel (model : Model) (wire : Wire) =
    let startComp = getStartComponent model wire
    let endComp = getEndComponent model wire
    match startComp.Type, endComp.Type with 
    | ComponentType.IOLabel, _ -> true
    | _, ComponentType.IOLabel -> true
    | _ -> false


/// <summary>HLP 23: AUTHOR Klapper - Adds to rotations together, legacy function could be useful for later applications.</summary>
/// <param name="deg1"> Rotation: first degree</param>
/// <param name="deg2"> Rotation: second degree</param>
/// <returns>The sum of the two rotations</returns>
let addDegree deg1 deg2 =
    match deg1,deg2 with
    | Degree0, deg -> deg
    | deg, Degree0 -> deg
    | Degree90, Degree90 -> Degree180
    | Degree90, Degree180 -> Degree270
    | Degree90, Degree270 -> Degree0
    | Degree180, Degree90 -> Degree270
    | Degree180, Degree180 -> Degree0
    | Degree180, Degree270 -> Degree90
    | Degree270, Degree90 -> Degree0
    | Degree270, Degree180 -> Degree90
    | Degree270, Degree270 -> Degree180


   
//Returns the bounding box of a block of selected symbols, in the 'BlockCorners' type
>>>>>>> bb9ee59a
//HLP 23: AUTHOR Ismagilov
let getBlock 
        (symbols:Symbol List) :BoundingBox = 

    let maxXsym = (List.maxBy (fun (x:Symbol) -> x.Pos.X+(snd (getRotatedHAndW x))) symbols)
    let maxX = maxXsym.Pos.X + (snd (getRotatedHAndW maxXsym))

    let minX = (List.minBy (fun (x:Symbol) -> x.Pos.X) symbols).Pos.X

    let maxYsym = List.maxBy (fun (x:Symbol) -> x.Pos.Y+(fst (getRotatedHAndW x))) symbols
    let maxY = maxYsym.Pos.Y + (fst (getRotatedHAndW maxYsym))

    let minY = (List.minBy (fun (x:Symbol) -> x.Pos.Y) symbols).Pos.Y

    {TopLeft = {X = minX; Y = minY}; W = maxX-minX; H = maxY-minY}

//Takes a point Pos, a centre Pos, a transform and a rotation type and returns the point rotated about the centre
//HLP23: AUTHOR Ismagilov
let rotatePointAboutBlockCentre 
            (point:XYPos) 
            (centre:XYPos) 
            (transform:STransform) 
            (rotation:RotationType) = 
    let relativeToCentre = (fun x->x - centre)
    let rotateAboutCentre (pointIn:XYPos) = 
        match rotation with 
        | RotateClockwise ->
            match transform.Rotation with
            | Degree0   -> {X = -pointIn.Y ; Y = pointIn.X}
            | Degree270 -> {X = -pointIn.Y ; Y = pointIn.X}
            | Degree180 -> {X = -pointIn.Y ; Y = pointIn.X}
            | Degree90  -> {X = -pointIn.Y ; Y = pointIn.X}
        | RotateAntiClockwise ->
            match transform.Rotation with
            | Degree0   -> {X = pointIn.Y ; Y = -pointIn.X}
            | Degree270 -> {X = pointIn.Y ; Y = -pointIn.X}
            | Degree180 -> {X = pointIn.Y ; Y = -pointIn.X}
            | Degree90  -> {X = pointIn.Y ; Y = -pointIn.X}
    let relativeToTopLeft = (fun x->x + centre)

    point
    |> relativeToCentre
    |> rotateAboutCentre
    |> relativeToTopLeft

//Takes a point Pos, a centre Pos, and a flip type and returns the point flipped about the centre
//HLP23: AUTHOR Ismagilov
let flipPointAboutBlockCentre 
    (point:XYPos)
    (center:XYPos)
    (flip:FlipType) = 
    match flip with
    | FlipHorizontal-> 
        {X = center.X - (point.X - center.X); Y = point.Y} 
    | FlipVertical -> 
        {X = point.X; Y = center.Y - (point.Y - center.Y)}

//Given rotation type, original height and width, and rotated top left point, returns the new top left point.
//HLP23: AUTHOR Ismagilov
let adjustPosForBlockRotation
        (rotation:RotationType) 
        (h: float)
        (w:float)
        (pos: XYPos)
         : XYPos =
    let posOffset =
        match rotation with
        | RotateClockwise -> {X=(float)h ;Y=0}
        | RotateAntiClockwise -> { X = 0 ;Y = (float)w }
    pos - posOffset

//Given flip type, original height and width, and flipped top left point, returns the new top left point.
//HLP23: AUTHOR Ismagilov
let adjustPosForBlockFlip
        (flip:FlipType) 
        (h: float)
        (w:float)
        (pos: XYPos) =
    let posOffset =
        match flip with
        | FlipHorizontal -> {X=(float)w ;Y=0}
        | FlipVertical -> { X = 0 ;Y = (float)h }
    pos - posOffset

//Returns the new symbol after rotated about block centre.
//Needed for overall block rotating and for CC's to maintain same shape
//Shape changes means different block center -> divergence after many rotations 
//HLP 23: AUTHOR Ismagilov
let rotateSymbolInBlock 
        (rotation: RotationType) 
        (blockCentre: XYPos)
        (sym: Symbol)  : Symbol =
      
    let h,w = getRotatedHAndW sym

    let newTopLeft = 
        rotatePointAboutBlockCentre sym.Pos blockCentre sym.STransform rotation
        |> adjustPosForBlockRotation rotation h w

    let newComponent = { sym.Component with X = newTopLeft.X; Y = newTopLeft.Y}
    
    let newSTransform = 
        match sym.STransform.flipped with
        | true -> 
            {sym.STransform with Rotation = rotateAngle (invertRotation rotation) sym.STransform.Rotation}  
        | _-> 
            {sym.STransform with Rotation = rotateAngle rotation sym.STransform.Rotation}

    { sym with 
        Pos = newTopLeft;
        PortMaps = rotatePortInfo rotation sym.PortMaps
        STransform =newSTransform 
        LabelHasDefaultPos = true
        Component = newComponent
    } |> calcLabelBoundingBox 

//Returns the new symbol after flipped about block centre.
//Needed as new symbols and their components need their Pos updated (not done in regular flip symbol)
//HLP 23: AUTHOR Ismagilov
let flipSymbolInBlock
    (flip: FlipType)
    (blockCentre: XYPos)
    (sym: Symbol) : Symbol =

    let h,w = getRotatedHAndW sym

    let newTopLeft = 
        flipPointAboutBlockCentre sym.Pos blockCentre flip
        |> adjustPosForBlockFlip flip h w

    let portOrientation = 
        sym.PortMaps.Orientation |> Map.map (fun id side -> flipSideHorizontal side)

    let flipPortList currPortOrder side =
        currPortOrder |> Map.add (flipSideHorizontal side ) sym.PortMaps.Order[side]

    let portOrder = 
        (Map.empty, [Top; Left; Bottom; Right]) ||> List.fold flipPortList
        |> Map.map (fun edge order -> List.rev order)       

    let newSTransform = 
        {flipped= not sym.STransform.flipped;
        Rotation= sym.STransform.Rotation} 

    let newcomponent = {sym.Component with X = newTopLeft.X; Y = newTopLeft.Y}

    { sym with
        Component = newcomponent
        PortMaps = {Order=portOrder;Orientation=portOrientation}
        STransform = newSTransform
        LabelHasDefaultPos = true
        Pos = newTopLeft
    }
    |> calcLabelBoundingBox
    |> (fun sym -> 
        match flip with
        | FlipHorizontal -> sym
        | FlipVertical -> 
            let newblock = getBlock [sym]
            let newblockCenter = newblock.Centre()
            sym
            |> rotateSymbolInBlock RotateAntiClockwise newblockCenter 
            |> rotateSymbolInBlock RotateAntiClockwise newblockCenter)

//Returns the new symbol after scaled about block centre.
//HLP 23: AUTHOR Ismagilov
let scaleSymbolInBlock
    (scaleType: ScaleType)
    (block: BoundingBox)
    (sym: Symbol) : Symbol =

    let symCenter = getRotatedSymbolCentre sym

    //Get x and y proportion of symbol to block
    let xProp, yProp = (symCenter.X - block.TopLeft.X) / block.W, (symCenter.Y - block.TopLeft.Y) / block.H

    let newCenter =
        match scaleType with
            | ScaleUp ->
                {X = (block.TopLeft.X-5.) + ((block.W+10.) * xProp); Y = (block.TopLeft.Y-5.) + ((block.H+10.) * yProp)}
            | ScaleDown ->
                {X= (block.TopLeft.X+5.) + ((block.W-10.) * xProp); Y=  (block.TopLeft.Y+5.) + ((block.H-10.) * yProp)}

    let h,w = getRotatedHAndW sym
    let newPos = {X = (newCenter.X) - w/2.; Y= (newCenter.Y) - h/2.}
    let newComponent = { sym.Component with X = newPos.X; Y = newPos.Y}

    {sym with Pos = newPos; Component=newComponent; LabelHasDefaultPos=true}




/// <summary>HLP 23: AUTHOR Klapper - Rotates a symbol based on a degree, including: ports and component parameters.</summary>
/// <param name="degree">  Roation: the desired degree which we want to rotate by</param>
/// <param name="sym"> Symbol to be rotated</param>
/// <returns>The rotated symbol</returns>
let rotateSymbolByDegree (degree: Rotation) (sym:Symbol)  =
    match degree with
    | Degree0 -> sym
    | Degree90 -> rotateSymbolInBlock RotateClockwise {X = sym.Component.X + sym.Component.W / 2.0 ; Y = sym.Component.Y + sym.Component.H / 2.0 } sym
    | Degree180 ->  rotateSymbolInBlock RotateClockwise {X = sym.Component.X + sym.Component.W / 2.0 ; Y = sym.Component.Y + sym.Component.H / 2.0 } sym
                    |> rotateSymbolInBlock RotateClockwise {X = sym.Component.X + sym.Component.W / 2.0 ; Y = sym.Component.Y + sym.Component.H / 2.0 } 
                    
                   
    | Degree270 -> rotateSymbolInBlock RotateAntiClockwise {X = sym.Component.X + sym.Component.W / 2.0 ; Y = sym.Component.Y + sym.Component.H / 2.0 } sym


/// <summary>
/// HLP 23: AUTHOR Klapper - 
/// Function which replaces a wire with two labels directly connected to original inputs and outputs of the wire. 
/// </summary>
/// <param name="unique_labelNb"> A unique int used for label generation</param>
/// <param name="model"> BusWireT model</param>
/// <param name="wire"> Wire to be replace</param>
/// <returns> uniqueNumber + 1 ,BusWireT.Model with wire replaced by labels</returns>
let replaceWireWithLabel (unique_labelNb : int,model : DrawModelType.BusWireT.Model) (wire : Wire) =
   
    let startComp = getStartComponent model wire
    let endComp = getEndComponent model wire
    let startLabelId = JSHelpers.uuid ()
    let startOrigin = Symbol.getOutputPortLocation None model.Symbol wire.OutputPort 
    
    let (_, _, compHeight, compWidth) = getComponentProperties ComponentType.IOLabel ""
    let  startPos, startRotation = 
        
        match model.Symbol.Symbols[ComponentId startComp.Id].PortMaps.Orientation[Symbol.getOutputPortIdStr wire.OutputPort] with
        | Top ->  {X = startOrigin.X - compWidth / 2.0; Y = startOrigin.Y - 20.0}, Degree270
        | Bottom ->  {X = startOrigin.X - compWidth / 2.0; Y = startOrigin.Y + 20.0}, Degree90
        | Left ->  {X = startOrigin.X - 60.0; Y =  startOrigin.Y - compHeight / 2.0}, Degree180
        | Right -> {X = startOrigin.X + 20.0; Y =  startOrigin.Y - compHeight / 2.0},Degree0
         
    
    
    let startLabel = Symbol.makeComponent startPos ComponentType.IOLabel startLabelId (endComp.Label + string(unique_labelNb))

    let endComp = getEndComponent model wire
    let endOrigin = Symbol.getInputPortLocation None model.Symbol wire.InputPort 
    
    let  endPos, endRotation = 
        
        match model.Symbol.Symbols[ComponentId endComp.Id].PortMaps.Orientation[Symbol.getInputPortIdStr wire.InputPort] with
        | Top ->  {X = endOrigin.X - compWidth / 2.0; Y = endOrigin.Y - 60.0}, Degree90
        | Bottom ->  {X = endOrigin.X - compWidth / 2.0; Y = endOrigin.Y + 20.0}, Degree270
        | Left ->  {X = endOrigin.X - 60.0; Y =  endOrigin.Y - compHeight / 2.0},Degree0    
        | Right -> {X = endOrigin.X + 20.0; Y =  endOrigin.Y - compHeight / 2.0} , Degree180
    
    let endLabelId = JSHelpers.uuid ()
    let endLabel = Symbol.makeComponent endPos ComponentType.IOLabel endLabelId (endComp.Label + string(unique_labelNb))
    let sym = 
        { 
            Pos = startPos
            LabelBoundingBox = {TopLeft=startPos; W=0.;H=0.} // dummy, will be replaced
            LabelHasDefaultPos = true
            LabelRotation = None
            Appearance =
                {
                    HighlightLabel = false
                    ShowPorts = ShowNone
                    Colour = "rgb(120,120,120)"
                    Opacity = 1.0
                }
            InWidth0 = None // set by BusWire
            InWidth1 = None
            Id = ComponentId startLabel.Id
            Component = startLabel
            Moving = false
            PortMaps = Symbol.initPortOrientation startLabel
            STransform = {Rotation = Degree0; flipped = false}
            ReversedInputPorts = Some false
            MovingPort = None
            IsClocked = false
            MovingPortTarget = None
            HScale = None
            VScale = None
            }
            |> Symbol.autoScaleHAndW
            
    let startSymbol = sym |> rotateSymbolByDegree startRotation
    let symbolModel = model.Symbol
    let endSymbol = {startSymbol with Pos = endPos; Id = ComponentId endLabel.Id; Component = endLabel; PortMaps = Symbol.initPortOrientation endLabel} |> Symbol.autoScaleHAndW |> rotateSymbolByDegree endRotation
    let startSymbolMap = symbolModel.Symbols.Add (ComponentId startLabel.Id, startSymbol) 
    let startNewPorts = Symbol.addToPortModel symbolModel startSymbol 

    let endSymbolMap = {symbolModel with Symbols = startSymbolMap; Ports = startNewPorts}.Symbols.Add (ComponentId endLabel.Id, endSymbol) 
    let endNewPorts = Symbol.addToPortModel {symbolModel with Symbols = endSymbolMap; Ports = startNewPorts} endSymbol 

    let newModel = {model with Symbol = {symbolModel with Symbols = endSymbolMap; Ports = endNewPorts}}

    let startLabelInputPortPos  = Symbol.getInputPortLocation None newModel.Symbol (InputPortId startSymbol.Component.InputPorts[0].Id)
    let endLabelOutputPortPos = Symbol.getOutputPortLocation None newModel.Symbol (OutputPortId endSymbol.Component.OutputPorts[0].Id)

    let startSegmentList = makeInitialSegmentsList wire.WId wire.StartPos startLabelInputPortPos Left
    let endWireId = JSHelpers.uuid ()
    let endSegmentList = makeInitialSegmentsList (ConnectionId endWireId) endLabelOutputPortPos wire.EndPos Right
    let newStartWire = {wire with InputPort = InputPortId startSymbol.Component.InputPorts[0].Id; Segments = startSegmentList} |> autoroute newModel 

    let newEndWire = {wire with OutputPort = OutputPortId endSymbol.Component.OutputPorts[0].Id; Segments = endSegmentList; WId = ConnectionId endWireId} |> autoroute newModel

    (unique_labelNb + 1, [newStartWire; newEndWire] |>  updateModelWires newModel)<|MERGE_RESOLUTION|>--- conflicted
+++ resolved
@@ -237,10 +237,6 @@
         ||> List.fold (fun wireMap wireToAdd -> Map.add wireToAdd.WId wireToAdd wireMap))
 
 
-<<<<<<< HEAD
-//Returns the bounding box of a block of selected symbols, in the 'BoundingBox' type
-=======
-
 /// <summary>HLP 23: AUTHOR Klapper - Returns the middle segment of a given wire</summary>
 /// <param name="model">BusWireT.Model</param>
 /// <param name="wireId">ConnectionId of the wire</param>
@@ -340,8 +336,7 @@
 
 
    
-//Returns the bounding box of a block of selected symbols, in the 'BlockCorners' type
->>>>>>> bb9ee59a
+//Returns the bounding box of a block of selected symbols, in the 'BoundingBox' type
 //HLP 23: AUTHOR Ismagilov
 let getBlock 
         (symbols:Symbol List) :BoundingBox = 
