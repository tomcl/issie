﻿module RotateScale
open CommonTypes
open DrawModelType
open DrawModelType.SymbolT
open DrawModelType.BusWireT
open SymbolUpdate
open Symbol
open Optics
open Operators
open BlockHelpers
open SymbolResizeHelpers

(* 
    This module contains the code that rotates and scales blocks of components.
    It was collected from HLP work in 2023 and has some technical debt and also unused functions.
    It requires better documentation of teh pasrts now used.
*)

/// Record containing all the information required to calculate the position of a port on the sheet.
type PortInfo =
    { port: Port
      sym: Symbol
      side: Edge
      ports: string list
      gap: float
      topBottomGap: float
      portDimension: float
      h: float
      w: float
      portGap: float }

/// Type used to record a wire between two symbols.
type WireSymbols =
    { SymA: Symbol
      SymB: Symbol
      Wire: Wire }

type MinMax =
    | Min
    | Max

<<<<<<< HEAD
=======
// Helper function to calculate port gap based on the side.
let calculatePortGap side h w portDimension gap topBottomGap =
    match side with
    | Left | Right -> float h / (portDimension + 2.0 * gap)
    | Bottom | Top -> float w / (portDimension + 2.0 * topBottomGap)

>>>>>>> 485022a4
/// TODO: this is mostly copy pasted code from Symbol.getPortPos, perhaps abstract out the existing code there to use makePortInfo.
/// Could not simply use getPortPos because more data (side, topBottomGap, etc.) is needed to caclulate the new dimensions of the resized symbol.
let makePortInfo (sym: Symbol) (port: Port) =
    let side = getSymbolPortOrientation sym port
    let ports = sym.PortMaps.Order[side] //list of ports on the same side as port
    let gap = getPortPosEdgeGap sym.Component.Type
    let topBottomGap = gap + 0.3 // extra space for clk symbol
    let portDimension = float ports.Length - 1.0
    let h, w = getRotatedHAndW sym

    let portGap = calculatePortGap side h w portDimension gap topBottomGap

    {
        port = port
        sym = sym
        side = side
        ports = ports
        gap = gap
        topBottomGap = topBottomGap
        portDimension = portDimension
        h = h
        w = w
        portGap = portGap
    }

let getPortAB wModel wireSyms =
    let ports = portsOfWires wModel [ wireSyms.Wire ]
    let portA = filterPortBySym ports wireSyms.SymA |> List.head
    let portB = filterPortBySym ports wireSyms.SymB |> List.head
    portA, portB

/// Try to get two ports that are on opposite edges.
let getOppEdgePortInfo
    (wModel: BusWireT.Model)
    (symbolToSize: Symbol)
    (otherSymbol: Symbol)
    : (PortInfo * PortInfo) option =
    let wires = wiresBtwnSyms wModel symbolToSize otherSymbol

    let tryGetOppEdgePorts wireSyms =
        let portA, portB = getPortAB wModel wireSyms
        let edgeA = getSymbolPortOrientation wireSyms.SymA portA
        let edgeB = getSymbolPortOrientation wireSyms.SymB portB

        match edgeA = edgeB.Opposite with
        | true -> Some(makePortInfo wireSyms.SymA portA, makePortInfo wireSyms.SymB portB)
        | _ -> None

    wires
    |> List.tryPick (fun w ->
        tryGetOppEdgePorts
            { SymA = symbolToSize
              SymB = otherSymbol
              Wire = w })

///Helper function to calculate real position of port on a Symbol
///Adds the position of the port relative to symbol's original position
let calculatePortRealPos (pInfo: PortInfo) =
    getPortPos pInfo.sym pInfo.port + pInfo.sym.Pos

///Helper function to calculate offset between two port positions
let calculateOffset (otherPortPos: XYPos) (movePortPos: XYPos) =
    { X = otherPortPos.X - movePortPos.X; Y = otherPortPos.Y - movePortPos.Y }

///Helper function to determine direction of the offset based on side of symbol where port is located
let determineOffsetDirection (side: Edge) (posDiff: XYPos) =
    match side with
    | Top | Bottom -> { X = posDiff.X; Y = 0.0 }
    | Left | Right -> { X = 0.0; Y = posDiff.Y }

///calculates the offset needed to move the moving port to align it with the other port
let alignPortsOffset (movePInfo: PortInfo) (otherPInfo: PortInfo) =
    calculatePortRealPos movePInfo
    |> calculateOffset (calculatePortRealPos otherPInfo)
    |> determineOffsetDirection movePInfo.side

let alignSymbols
    (wModel: BusWireT.Model)
    (symbolToSize: Symbol)
    (otherSymbol: Symbol)
    : BusWireT.Model =

    // Only attempt to align symbols if they are connected by ports on parallel edges.
    match getOppEdgePortInfo (wModel:BusWireT.Model) symbolToSize otherSymbol with
    | None -> wModel
    | Some(movePortInfo, otherPortInfo) ->
        let offset = alignPortsOffset movePortInfo otherPortInfo
        let symbol' = moveSymbol offset symbolToSize
        let model' = Optic.set (symbolOf_ symbolToSize.Id) symbol' wModel
        BusWireSeparate.routeAndSeparateSymbolWires model' symbolToSize.Id

/// HLP23: To test this, it must be given two symbols interconnected by wires. It then resizes symbolToSize
/// so that the connecting wires are exactly straight
/// HLP23: It should work out the interconnecting wires (wires) from
/// the two symbols, wModel.Wires and sModel.Ports
/// It will do nothing if symbolToOrder is not a Custom component (which has adjustable size).
let reSizeSymbol (wModel: BusWireT.Model) (symbolToSize: Symbol) (otherSymbol: Symbol) : (Symbol) =
    let wires = wiresBtwnSyms wModel symbolToSize otherSymbol

    // Try to get two ports that are on opposite edges, if none found just use any two ports.
    let resizePortInfo, otherPortInfo =
        match getOppEdgePortInfo wModel symbolToSize otherSymbol with
        | None ->
            let pA, pB = getPortAB wModel { SymA = symbolToSize; SymB = otherSymbol; Wire = wires[0] }
            makePortInfo symbolToSize pA, makePortInfo symbolToSize pB
        | Some(pIA, pIB) -> (pIA, pIB)

    let h, w =
        match resizePortInfo.side with
        | Left | Right ->
            otherPortInfo.portGap * (resizePortInfo.portDimension + 2.0 * resizePortInfo.gap), resizePortInfo.w
        | Top | Bottom ->
            resizePortInfo.h, otherPortInfo.portGap * (resizePortInfo.portDimension + 2.0 * resizePortInfo.topBottomGap)

    match symbolToSize.Component.Type with
    | Custom _ ->
        let scaledSymbol = setCustomCompHW h w symbolToSize
        let scaledInfo = makePortInfo scaledSymbol resizePortInfo.port
        let offset = alignPortsOffset scaledInfo otherPortInfo
        moveSymbol offset scaledSymbol
    | _ ->
        symbolToSize

/// For UI to call ResizeSymbol.
let reSizeSymbolTopLevel
    (wModel: BusWireT.Model)
    (symbolToSize: Symbol)
    (otherSymbol: Symbol)
    : BusWireT.Model =
    printfn $"ReSizeSymbol: ToResize:{symbolToSize.Component.Label}, Other:{otherSymbol.Component.Label}"

    let scaledSymbol = reSizeSymbol wModel symbolToSize otherSymbol

    let model' = Optic.set (symbolOf_ symbolToSize.Id) scaledSymbol wModel
    BusWireSeparate.routeAndSeparateSymbolWires model' symbolToSize.Id

/// For each edge of the symbol, store a count of how many connections it has to other symbols.
type SymConnDataT =
    { ConnMap: Map<ComponentId * Edge, int> }

/// If a wire between a target symbol and another symbol connects opposite edges, return the edge that the wire is connected to on the target symbol 
let tryWireSymOppEdge (wModel: Model) (wire: Wire) (sym: Symbol) (otherSym: Symbol) =
    let symEdge = wireSymEdge wModel wire sym
    let otherSymEdge = wireSymEdge wModel wire otherSym

    match symEdge = otherSymEdge.Opposite with
    | true -> Some symEdge
    | _ -> None

let updateOrInsert (symConnData: SymConnDataT) (edge: Edge) (cid: ComponentId) =
    let m = symConnData.ConnMap
    let count = Map.tryFind (cid, edge) m |> Option.defaultValue 0 |> (+) 1
    { ConnMap = Map.add (cid, edge) count m }

// TODO: this is copied from Sheet.notIntersectingComponents. It requires SheetT.Model, which is not accessible from here. Maybe refactor it.
let noSymbolOverlap (boxesIntersect: BoundingBox -> BoundingBox -> bool) boundingBoxes sym =
    let symBB = getSymbolBoundingBox sym

    boundingBoxes
    |> Map.filter (fun sId boundingBox -> boxesIntersect boundingBox symBB && sym.Id <> sId)
    |> Map.isEmpty

/// Finds the optimal size and position for the selected symbol w.r.t. to its surrounding symbols.
let optimiseSymbol
    (wModel: BusWireT.Model)
    (symbol: Symbol)
    (boundingBoxes: Map<CommonTypes.ComponentId, BoundingBox>)
    : BusWireT.Model =

    // If a wire connects the target symbol to another symbol, note which edge it is connected to
    let updateData (symConnData: SymConnDataT) _ (wire: Wire) =
        let symS, symT = getSourceSymbol wModel wire, getTargetSymbol wModel wire

        let otherSymbol =
            match symS, symT with
            | _ when (symS.Id <> symbol.Id) && (symT.Id = symbol.Id) -> Some symS
            | _ when (symS = symbol) && (symT <> symbol) -> Some symT
            | _ -> None

        match otherSymbol with
        | Some otherSym ->
            let edge = tryWireSymOppEdge wModel wire symbol otherSym

            match edge with
            | Some e -> updateOrInsert symConnData e otherSym.Id
            | None -> symConnData // should not happen
        | None -> symConnData 

    // Look through all wires to build up SymConnDataT.
    let symConnData = ({ ConnMap = Map.empty }, wModel.Wires) ||> Map.fold updateData

    let tryResize (symCount: ((ComponentId * Edge) * int) array) sym =

        let alignSym (sym: Symbol) (otherSym: Symbol) =
            let resizedSym = reSizeSymbol wModel sym otherSym
            let noOverlap = noSymbolOverlap DrawHelpers.boxesIntersect boundingBoxes resizedSym

            match noOverlap with
            | true -> true, resizedSym
            | _ -> false, sym

        let folder (hAligned, vAligned, sym) ((cid, edge), _) =
            let otherSym = Optic.get (symbolOf_ cid) wModel       

            match hAligned, vAligned with
            | false, _ when edge = Top || edge = Bottom ->
                let hAligned', resizedSym = alignSym sym otherSym
                (hAligned', vAligned, resizedSym)
            | _, false when edge = Left || edge = Right ->
                let vAligned', resizedSym = alignSym sym otherSym
                (hAligned, vAligned', resizedSym)
            | _ -> (hAligned, vAligned, sym)

        let (_, _, sym') = ((false, false, sym), symCount) ||> Array.fold folder
        sym'

    let scaledSymbol =
        let symCount =
            Map.toArray symConnData.ConnMap
            |> Array.filter (fun (_, count) -> count > 1)
            |> Array.sortByDescending snd

        tryResize symCount symbol

    let model' = Optic.set (symbolOf_ symbol.Id) scaledSymbol wModel
    BusWireSeparate.routeAndSeparateSymbolWires model' symbol.Id

/// Returns the max/min XYsym 
let getMinMax (symbols: Symbol List) (minMax: MinMax) =
    match minMax with
    | Max ->
        let maxXsym = (List.maxBy (fun (x:Symbol) -> x.Pos.X+(snd (getRotatedHAndW x))) symbols)
        let maxYsym = (List.maxBy (fun (y:Symbol) -> y.Pos.Y+(fst (getRotatedHAndW y))) symbols)
        (maxXsym, maxYsym)
    | Min ->
        let minX = (List.minBy (fun (x:Symbol) -> x.Pos.X) symbols)
        let minY = (List.minBy (fun (y:Symbol) -> y.Pos.Y) symbols)
        (minX,minY)

/// <summary>HLP 23: AUTHOR Ismagilov - Get the bounding box of multiple selected symbols</summary>
/// <param name="symbols"> Selected symbols list</param>
/// <returns>Bounding Box</returns>
let getBlock 
        (symbols:Symbol List) :BoundingBox = 

    let maxX, maxY = getMinMax symbols Max |> (fun (maxXsym, maxYsym) ->
        maxXsym.Pos.X + (snd (getRotatedHAndW maxXsym)),
        maxYsym.Pos.Y + (fst (getRotatedHAndW maxYsym)))

    let minX, minY = getMinMax symbols Min |> (fun (minXsym, minYsym) ->
        minXsym.Pos.X,
        minYsym.Pos.Y)
    {TopLeft = {X = minX; Y = minY}; W = maxX-minX; H = maxY-minY}

/// <summary>HLP 23: AUTHOR Ismagilov - Takes a point Pos, a centre Pos, and a rotation type and returns the point flipped about the centre</summary>
/// <param name="point"> Original XYPos</param>
/// <param name="center"> The center XYPos that the point is rotated about</param>
/// <param name="rotation"> Clockwise or Anticlockwise </param>
/// <returns>New flipped point</returns>
let rotatePointAboutBlockCentre 
            (point:XYPos) 
            (centre:XYPos) 
            (rotation:Rotation) = 
    let relativeToCentre = (fun x-> x - centre)
    let rotateAboutCentre (pointIn:XYPos) = 
        match rotation with 
        | Degree0 -> 
            pointIn
        | Degree90 ->
            {X = pointIn.Y ; Y = -pointIn.X}
        | Degree180 -> 
            {X = -pointIn.X ; Y = - pointIn.Y}
        | Degree270 ->
            {X = -pointIn.Y ; Y = pointIn.X}
           
    let relativeToTopLeft = (fun x-> centre - x)

    point
    |> relativeToCentre
    |> rotateAboutCentre
    |> relativeToTopLeft

/// <summary>HLP 23: AUTHOR Ismagilov - Takes a point Pos, a centre Pos, and a flip type and returns the point flipped about the centre</summary>
/// <param name="point"> Original XYPos</param>
/// <param name="center"> The center XYPos that the point is flipped about</param>
/// <param name="flip"> Horizontal or Vertical flip</param>
/// <returns>New flipped point</returns>
let flipPointAboutBlockCentre 
    (point:XYPos)
    (center:XYPos)
    (flip:FlipType) = 
    match flip with
    | FlipHorizontal-> 
        {X = center.X - (point.X - center.X); Y = point.Y} 
    | FlipVertical -> 
        {X = point.X; Y = center.Y - (point.Y - center.Y)}

/// <summary>HLP 23: AUTHOR Ismagilov - Get the new top left of a symbol after it has been rotated</summary>
/// <param name="rotation"> Rotated CW or AntiCW</param>
/// <param name="h"> Original height of symbol (Before rotation)</param>
/// <param name="w"> Original width of symbol (Before rotation)</param>
/// <param name="sym"> Symbol</param>
/// <returns>New top left point of the symbol</returns>
let adjustPosForBlockRotation
        (rotation:Rotation) 
        (h: float)
        (w:float)
        (pos: XYPos)
         : XYPos =
    let posOffset =
        match rotation with
        | Degree0 -> {X = 0; Y = 0}
        | Degree90 -> {X=h ;Y=0}
        | Degree180 -> {X= w; Y= -h}
        | Degree270 -> { X = 0 ;Y = w }
    pos - posOffset

/// <summary>HLP 23: AUTHOR Ismagilov - Get the new top left of a symbol after it has been flipped</summary>
/// <param name="flip">  Flipped horizontally or vertically</param>
/// <param name="h"> Original height of symbol (Before flip)</param>
/// <param name="w"> Original width of symbol (Before flip)</param>
/// <param name="sym"> Symbol</param>
/// <returns>New top left point of the symbol</returns>
let adjustPosForBlockFlip
        (flip:FlipType) 
        (h: float)
        (w:float)
        (pos: XYPos) =
    let posOffset =
        match flip with
        | FlipHorizontal -> {X=w ;Y=0}
        | FlipVertical -> { X = 0 ;Y = h }
    pos - posOffset

/// <summary>HLP 23: AUTHOR Ismagilov - Rotate a symbol in its block.</summary>
/// <param name="rotation">  Clockwise or Anticlockwise rotation</param>
/// <param name="block"> Bounding box of selected components</param>
/// <param name="sym"> Symbol to be rotated</param>
/// <returns>New symbol after rotated about block centre.</returns>
let rotateSymbolInBlock 
        (rotation: Rotation) 
        (blockCentre: XYPos)
        (sym: Symbol)  : Symbol =
      
    let h,w = getRotatedHAndW sym

    let newTopLeft = 
        rotatePointAboutBlockCentre sym.Pos blockCentre (invertRotation rotation)
        |> adjustPosForBlockRotation (invertRotation rotation) h w

    let newComponent = { sym.Component with X = newTopLeft.X; Y = newTopLeft.Y}
    
    let newSTransform = 
        match sym.STransform.Flipped with
        | true -> 
            {sym.STransform with Rotation = combineRotation (invertRotation rotation) sym.STransform.Rotation}  
        | _-> 
            {sym.STransform with Rotation = combineRotation rotation sym.STransform.Rotation}

    { sym with 
        Pos = newTopLeft;
        PortMaps = rotatePortInfo rotation sym.PortMaps
        STransform = newSTransform 
        LabelHasDefaultPos = true
        Component = newComponent
    } |> calcLabelBoundingBox 


/// <summary>HLP 23: AUTHOR Ismagilov - Flip a symbol horizontally or vertically in its block.</summary>
/// <param name="flip">  Flip horizontally or vertically</param>
/// <param name="block"> Bounding box of selected components</param>
/// <param name="sym"> Symbol to be flipped</param>
/// <returns>New symbol after flipped about block centre.</returns>
let flipSymbolInBlock
    (flip: FlipType)
    (blockCentre: XYPos)
    (sym: Symbol) : Symbol =

    let h,w = getRotatedHAndW sym
    //Needed as new symbols and their components need their Pos updated (not done in regular flip symbol)
    let newTopLeft = 
        flipPointAboutBlockCentre sym.Pos blockCentre flip
        |> adjustPosForBlockFlip flip h w

    let portOrientation = 
        sym.PortMaps.Orientation |> Map.map (fun id side -> flipSideHorizontal side)

    let flipPortList currPortOrder side =
        currPortOrder |> Map.add (flipSideHorizontal side ) sym.PortMaps.Order[side]

    let portOrder = 
        (Map.empty, [Edge.Top; Edge.Left; Edge.Bottom; Edge.Right]) ||> List.fold flipPortList
        |> Map.map (fun edge order -> List.rev order)       

    let newSTransform = 
        {Flipped= not sym.STransform.Flipped;
        Rotation= sym.STransform.Rotation} 

    let newcomponent = {sym.Component with X = newTopLeft.X; Y = newTopLeft.Y}

    { sym with
        Component = newcomponent
        PortMaps = {Order=portOrder;Orientation=portOrientation}
        STransform = newSTransform
        LabelHasDefaultPos = true
        Pos = newTopLeft
    }
    |> calcLabelBoundingBox
    |> (fun sym -> 
        match flip with
        | FlipHorizontal -> sym
        | FlipVertical -> 
            let newblock = getBlock [sym]
            let newblockCenter = newblock.Centre()
            sym
            |> rotateSymbolInBlock Degree180 newblockCenter 
            )

/// <summary>HLP 23: AUTHOR Ismagilov - Scales selected symbol up or down.</summary>
/// <param name="scaleType"> Scale up or down. Scaling distance is constant</param>
/// <param name="block"> Bounding box of selected components</param>
/// <param name="sym"> Symbol to be rotated</param>
/// <returns>New symbol after scaled about block centre.</returns>
let scaleSymbolInBlock
    //(Mag: float)
    (scaleType: ScaleType)
    (block: BoundingBox)
    (sym: Symbol) : Symbol =

    let symCenter = getRotatedSymbolCentre sym

    //Get x and y proportion of symbol to block
    let xProp, yProp = (symCenter.X - block.TopLeft.X) / block.W, (symCenter.Y - block.TopLeft.Y) / block.H

    let newCenter = 
        match scaleType with
            | ScaleUp ->
                {X = (block.TopLeft.X-5.) + ((block.W+10.) * xProp); Y = (block.TopLeft.Y-5.) + ((block.H+10.) * yProp)}
            | ScaleDown ->
                {X= (block.TopLeft.X+5.) + ((block.W-10.) * xProp); Y=  (block.TopLeft.Y+5.) + ((block.H-10.) * yProp)}

    let h,w = getRotatedHAndW sym
    let newPos = {X = (newCenter.X) - w/2.; Y= (newCenter.Y) - h/2.}
    let newComponent = { sym.Component with X = newPos.X; Y = newPos.Y}

    {sym with Pos = newPos; Component=newComponent; LabelHasDefaultPos=true}

// General function to be used when applying a function on a selected group of symbols
let updateSymbolGroup
    (compList: ComponentId list)
    (model: SymbolT.Model)
    (transformFunc: XYPos -> Symbol -> Symbol) =
    
    let selectedSymbols =
        compList
        |> List.map (fun x -> model.Symbols |> Map.find x)

    let block = getBlock selectedSymbols
    let blockCentre = block.Centre()

    let selectedSymbolsMap =
        selectedSymbols
        |> List.map (fun sym -> sym.Id, transformFunc blockCentre sym)

    let unselectedSymbolsMap =
        model.Symbols
        |> Map.filter (fun x _ -> not (List.contains x compList))

    let updatedSymbolMap =
        (Map.ofList selectedSymbolsMap)
        |> Map.fold (fun acc k v -> Map.add k v acc) unselectedSymbolsMap

    { model with Symbols = updatedSymbolMap}


/// <summary>Rotates a block of symbols, returning the new symbol model</summary>
/// <param name="compList"> List of ComponentId's of selected components</param>
/// <param name="model"> Current symbol model</param>
/// <param name="rotation"> Type of rotation to do</param>
/// <returns>New rotated symbol model</returns>
let rotateBlock (compList:ComponentId list) (model:SymbolT.Model) (rotation:Rotation) = 
    let rotateSymBlock blockCentre sym = rotateSymbolInBlock (invertRotation rotation) blockCentre sym
    updateSymbolGroup compList model rotateSymBlock

/// <summary> Determines if all selected symbol (centres) align either vertically or horizontally </summary>
/// <returns> True if all symbols align vertically or horizontally; otherwise, false. </returns>
let oneCompBoundsBothEdges (selectedSymbols: Symbol list) = 
    let centers = 
        selectedSymbols 
        |> List.map getRotatedSymbolCentre

    let minX, maxX = 
        (centers |> List.minBy (fun c -> c.X)).X, 
        (centers |> List.maxBy (fun c -> c.X)).X

    let minY, maxY = 
        (centers |> List.minBy (fun c -> c.Y)).Y, 
        (centers |> List.maxBy (fun c -> c.Y)).Y

<<<<<<< HEAD
    //return model with block of rotated selected symbols, and unselected symbols
    {model with Symbols = 
                ((Map.ofList (List.map2 (fun x y -> (x,y)) compList newSymbols)
                |> Map.fold (fun acc k v -> Map.add k v acc) UnselectedSymbols)
    )}

let oneCompBoundsBothEdges (selectedSymbols: Symbol list) = 
    let maxXSymCentre, maxYSymCentre = getMinMax selectedSymbols Max |> (fun (maxX, maxY) -> getRotatedSymbolCentre maxX, getRotatedSymbolCentre maxY)
    let minXSymCentre, minYSymCentre = getMinMax selectedSymbols Min |> (fun (minX, minY) -> getRotatedSymbolCentre minX, getRotatedSymbolCentre minY)
    (maxXSymCentre.X = minXSymCentre.X) || (maxYSymCentre.Y = minYSymCentre.Y)
    
=======
    minX = maxX || minY = maxY
>>>>>>> 485022a4

let findSelectedSymbols (compList: ComponentId list) (model: SymbolT.Model) = 
    List.map (fun x -> model.Symbols |> Map.find x) compList

let getScalingFactorAndOffsetCentre (min:float) (matchMin:float) (max:float) (matchMax:float) = 
    match min = max || matchMax <= matchMin with
    | true -> (1.0, 0.0)
    | false ->
        let scaleFact = (matchMin - matchMax) / (min - max)
        let offsetC = (matchMin - min * scaleFact) / (1.0 - scaleFact)
        (scaleFact, offsetC)

/// Return set of floats that define how a group of components is scaled
let getScalingFactorAndOffsetCentreGroup
    (matchBBMin:XYPos)
    (matchBBMax:XYPos)
    (selectedSymbols: Symbol list) : ((float * float) * (float * float)) = 
    //(compList: ComponentId list)
    //(model: SymbolT.Model)

    //let selectedSymbols = List.map (fun x -> model.Symbols |> Map.find x) compList

    let oldMaxX, oldMaxY = getMinMax selectedSymbols Max |> (fun (maxXsym, maxYsym) -> (getRotatedSymbolCentre maxXsym).X, (getRotatedSymbolCentre maxYsym).Y)
    let oldMinX, oldMinY = getMinMax selectedSymbols Min |> (fun (minXsym, minYsym) -> (getRotatedSymbolCentre minXsym).X, (getRotatedSymbolCentre minYsym).Y)
    let newMaxX, newMaxY = getMinMax selectedSymbols Max |> (fun (maxXsym, maxYsym) -> matchBBMax.X - (snd (getRotatedHAndW maxXsym))/2., matchBBMax.Y - (fst (getRotatedHAndW maxYsym))/2.)
    let newMinX, newMinY = getMinMax selectedSymbols Min |> (fun (minXsym, minYsym) -> matchBBMin.X - (snd (getRotatedHAndW minXsym))/2., matchBBMin.Y - (fst (getRotatedHAndW minYsym))/2.)
    
    
    let xSC = getScalingFactorAndOffsetCentre oldMinX newMinX oldMaxX newMaxX
    let ySC = getScalingFactorAndOffsetCentre oldMinY newMinY oldMaxY newMaxY
    (xSC, ySC)

/// Alter position of one symbol as needed in a scaling operation
let scaleSymbol
        (xYSC: (float * float) * (float * float))
        (sym: Symbol)
        : Symbol = 
    let symCentre =  getRotatedSymbolCentre sym
    let translateFunc scaleFact offsetC coordinate = (coordinate - offsetC) * scaleFact + offsetC
    let xSC = fst xYSC
    let ySC = snd xYSC
    let newX = translateFunc (fst xSC) (snd xSC) symCentre.X
    let newY = translateFunc (fst ySC) (snd ySC) symCentre.Y

    let symCentreOffsetFromTopLeft = {X = (snd (getRotatedHAndW sym))/2.; Y = (fst (getRotatedHAndW sym))/2.}
    let newTopLeftPos = {X = newX; Y = newY} - symCentreOffsetFromTopLeft
    let newComp = {sym.Component with X = newTopLeftPos.X; Y = newTopLeftPos.Y}

    {sym with Pos = newTopLeftPos; Component = newComp; LabelHasDefaultPos = true}

/// Part of the rotate and scale code       
let groupNewSelectedSymsModel
    (compList:ComponentId list) 
    (model:SymbolT.Model) 
    (selectedSymbols: Symbol list)
    (modifySymbolFunc) = 

    //let SelectedSymbols = List.map (fun x -> model.Symbols |> Map.find x) compList
    let UnselectedSymbols = model.Symbols |> Map.filter (fun x _ -> not (List.contains x compList))

    // let block = getBlock SelectedSymbols
    // printfn "bbCentreX:%A" (block.Centre()).X

    // let newSymbols = List.map (modifySymbolFunc (block.Centre())) SelectedSymbols
    let newSymbols = List.map (modifySymbolFunc) selectedSymbols

    {model with Symbols = 
                ((Map.ofList (List.map2 (fun x y -> (x,y)) compList newSymbols)
                |> Map.fold (fun acc k v -> Map.add k v acc) UnselectedSymbols)
    )}


/// <summary>Flips a block of symbols, returning the new symbol model</summary>
/// <param name="compList"> List of ComponentId's of selected components</param>
/// <param name="model"> Current symbol model</param>
/// <param name="flip"> Type of flip to do</param>
/// <returns>New flipped symbol model</returns>
let flipBlock (compList:ComponentId list) (model:SymbolT.Model) (flip:FlipType) = 
    let flipSymBlock blockCentre sym = flipSymbolInBlock flip blockCentre sym
    updateSymbolGroup compList model flipSymBlock

/// After every model update this updates the "scaling box" part of the model to be correctly
/// displayed based on whetehr multiple components are selected and if so what is their "box"
/// In addition to changing the model directly, cmd may contain messages that make further changes.
let postUpdateScalingBox (model:SheetT.Model, cmd) = 
    
    let symbolCmd (msg: SymbolT.Msg) = Elmish.Cmd.ofMsg (ModelType.Msg.Sheet (SheetT.Wire (BusWireT.Symbol msg)))
    let sheetCmd (msg: SheetT.Msg) = Elmish.Cmd.ofMsg (ModelType.Msg.Sheet msg)

    if (model.SelectedComponents.Length < 2) then 
        match model.ScalingBox with 
        | None ->  model, cmd
        | _ -> {model with ScalingBox = None}, 
                [symbolCmd (SymbolT.DeleteSymbols (model.ScalingBox.Value).ButtonList);
                 sheetCmd SheetT.UpdateBoundingBoxes]
                |> List.append [cmd]
                |> Elmish.Cmd.batch
    else 
        let newBoxBound = 
            model.SelectedComponents
            |> List.map (fun id -> Map.find id model.Wire.Symbol.Symbols)
            |> getBlock
        match model.ScalingBox with 
        | Some value when value.ScalingBoxBound = newBoxBound -> model, cmd
        | _ -> 
            let topleft = newBoxBound.TopLeft
            let rotateDeg90OffSet: XYPos = {X = newBoxBound.W+57.; Y = (newBoxBound.H/2.)-12.5}
            let rotateDeg270OffSet: XYPos = {X = -69.5; Y = (newBoxBound.H/2.)-12.5}
            let buttonOffSet: XYPos = {X = newBoxBound.W + 47.5; Y = -47.5}
            let dummyPos = (topleft + buttonOffSet)

            let makeButton = SymbolUpdate.createAnnotation ThemeType.Colourful
            let buttonSym = {makeButton ScaleButton dummyPos with Pos = (topleft + buttonOffSet)}
            let makeRotateSym sym = {sym with Component = {sym.Component with H = 25.; W=25.}}
            let rotateDeg90Sym = 
                makeButton (RotateButton Degree90) (topleft + rotateDeg90OffSet)
                |> makeRotateSym
            let rotateDeg270Sym = 
                {makeButton (RotateButton Degree270) (topleft + rotateDeg270OffSet) 
                    with SymbolT.STransform = {Rotation=Degree90 ; Flipped=false}}
                |> makeRotateSym

            let newSymbolMap = model.Wire.Symbol.Symbols 
                                                        |> Map.add buttonSym.Id buttonSym 
                                                        |> Map.add rotateDeg270Sym.Id rotateDeg270Sym 
                                                        |> Map.add rotateDeg90Sym.Id rotateDeg90Sym
            let initScalingBox: SheetT.ScalingBox = {
                ScalingBoxBound = newBoxBound;
                ScaleButton = buttonSym;
                RotateDeg90Button = rotateDeg90Sym;
                RotateDeg270Button = rotateDeg270Sym;
                ButtonList = [buttonSym.Id; rotateDeg270Sym.Id; rotateDeg90Sym.Id];
            }
            let newCmd =
                match model.ScalingBox with
                | Some _ -> [symbolCmd (SymbolT.DeleteSymbols (model.ScalingBox.Value).ButtonList);
                             sheetCmd SheetT.UpdateBoundingBoxes]
                            |> List.append [cmd]
                            |> Elmish.Cmd.batch
                | None -> cmd
            model
            |> Optic.set SheetT.scalingBox_ (Some initScalingBox)
            |> Optic.set SheetT.symbols_ newSymbolMap, 
            newCmd
<|MERGE_RESOLUTION|>--- conflicted
+++ resolved
@@ -39,15 +39,12 @@
     | Min
     | Max
 
-<<<<<<< HEAD
-=======
 // Helper function to calculate port gap based on the side.
 let calculatePortGap side h w portDimension gap topBottomGap =
     match side with
     | Left | Right -> float h / (portDimension + 2.0 * gap)
     | Bottom | Top -> float w / (portDimension + 2.0 * topBottomGap)
 
->>>>>>> 485022a4
 /// TODO: this is mostly copy pasted code from Symbol.getPortPos, perhaps abstract out the existing code there to use makePortInfo.
 /// Could not simply use getPortPos because more data (side, topBottomGap, etc.) is needed to caclulate the new dimensions of the resized symbol.
 let makePortInfo (sym: Symbol) (port: Port) =
@@ -535,33 +532,24 @@
 /// <summary> Determines if all selected symbol (centres) align either vertically or horizontally </summary>
 /// <returns> True if all symbols align vertically or horizontally; otherwise, false. </returns>
 let oneCompBoundsBothEdges (selectedSymbols: Symbol list) = 
-    let centers = 
-        selectedSymbols 
-        |> List.map getRotatedSymbolCentre
-
-    let minX, maxX = 
-        (centers |> List.minBy (fun c -> c.X)).X, 
-        (centers |> List.maxBy (fun c -> c.X)).X
-
-    let minY, maxY = 
-        (centers |> List.minBy (fun c -> c.Y)).Y, 
-        (centers |> List.maxBy (fun c -> c.Y)).Y
-
-<<<<<<< HEAD
-    //return model with block of rotated selected symbols, and unselected symbols
-    {model with Symbols = 
-                ((Map.ofList (List.map2 (fun x y -> (x,y)) compList newSymbols)
-                |> Map.fold (fun acc k v -> Map.add k v acc) UnselectedSymbols)
-    )}
-
-let oneCompBoundsBothEdges (selectedSymbols: Symbol list) = 
-    let maxXSymCentre, maxYSymCentre = getMinMax selectedSymbols Max |> (fun (maxX, maxY) -> getRotatedSymbolCentre maxX, getRotatedSymbolCentre maxY)
-    let minXSymCentre, minYSymCentre = getMinMax selectedSymbols Min |> (fun (minX, minY) -> getRotatedSymbolCentre minX, getRotatedSymbolCentre minY)
+    let maxXSymCentre = 
+            selectedSymbols
+            |> List.maxBy (fun (x:Symbol) -> x.Pos.X + snd (getRotatedHAndW x)) 
+            |> getRotatedSymbolCentre
+    let minXSymCentre =
+            selectedSymbols
+            |> List.minBy (fun (x:Symbol) -> x.Pos.X)
+            |> getRotatedSymbolCentre
+    let maxYSymCentre = 
+            selectedSymbols
+            |> List.maxBy (fun (y:Symbol) -> y.Pos.Y+ fst (getRotatedHAndW y))
+            |> getRotatedSymbolCentre
+    let minYSymCentre =
+            selectedSymbols
+            |> List.minBy (fun (y:Symbol) -> y.Pos.Y)
+            |> getRotatedSymbolCentre
     (maxXSymCentre.X = minXSymCentre.X) || (maxYSymCentre.Y = minYSymCentre.Y)
     
-=======
-    minX = maxX || minY = maxY
->>>>>>> 485022a4
 
 let findSelectedSymbols (compList: ComponentId list) (model: SymbolT.Model) = 
     List.map (fun x -> model.Symbols |> Map.find x) compList
