(*
    ModelType.fs

    This module provides the type for the FRP UI.
    It is not possible to put this type among the CommonTypes as it has to
    depend on Draw2dWrapper. Furthermore, non-UI modules should be agnostic of
    the FRP model.
*)

module DiagramModelType

open CommonTypes
open DiagramMessageType
open SimulatorTypes
open Draw2dWrapper

//================================//
// Componenents loaded from files //
//================================//

type Notifications = {
    FromDiagram : ((Msg -> unit) -> Fable.React.ReactElement) option
    FromSimulation : ((Msg -> unit) -> Fable.React.ReactElement) option
    FromWaveSim : ((Msg -> unit) -> Fable.React.ReactElement) option
    FromFiles : ((Msg -> unit) -> Fable.React.ReactElement) option
    FromMemoryEditor : ((Msg -> unit) -> Fable.React.ReactElement) option
    FromProperties : ((Msg -> unit) -> Fable.React.ReactElement) option
}


type AutoSaveT = Saving | Deleting | Inactive

type AsyncTasksT = {
    AutoSave: AutoSaveT
    LastAutoSave: System.DateTime
    LastAutoSaveCheck: System.DateTime
    LastSavedCanvasState: CanvasState option
    RunningSimulation: bool // placeholder - not used yet
    }


type Model = {
    AsyncActivity: AsyncTasksT
    Diagram : Draw2dWrapper
    SimulationIsStale: bool
    LastSimulatedCanvasState: CanvasState option // reduced (without layout) canvas state
    LastSelected: Component list * Connection list
    CurrentSelected: Component list * Connection list
    LastUsedDialogWidth: int
    SelectedComponent : Component option // None if no component is selected.
    Simulation : Result<SimulationData,SimulationError> option // None if no simulation is running.
    WaveSim : Map<string, WaveSimModel> * (SimulationError option)
    RightTab : RightTab
    Hilighted : (ComponentId list * ConnectionId list) * ConnectionId list
    Clipboard : CanvasState // Components and connections that have been selected and copied.
    CreateComponent : Component option // Track the last added component
    HasUnsavedChanges : bool
    CurrProject : Project option
    Popup : (PopupDialogData -> Fable.React.ReactElement) option
    PopupDialogData : PopupDialogData
    Notifications : Notifications
    TopMenu : TopMenu
    DragMode: DragMode
    ViewerWidth: int // waveform viewer width in pixels
}

/// Lens to facilitate changing AsyncActivity
let setActivity (f: AsyncTasksT -> AsyncTasksT) (model: Model) =
    {model with AsyncActivity = f model.AsyncActivity }
<<<<<<< HEAD
=======
    
let changeSimulationIsStale (b:bool) (m:Model) = {m with SimulationIsStale = b}
>>>>>>> 3edce738
<|MERGE_RESOLUTION|>--- conflicted
+++ resolved
@@ -67,8 +67,5 @@
 /// Lens to facilitate changing AsyncActivity
 let setActivity (f: AsyncTasksT -> AsyncTasksT) (model: Model) =
     {model with AsyncActivity = f model.AsyncActivity }
-<<<<<<< HEAD
-=======
     
-let changeSimulationIsStale (b:bool) (m:Model) = {m with SimulationIsStale = b}
->>>>>>> 3edce738
+let changeSimulationIsStale (b:bool) (m:Model) = {m with SimulationIsStale = b}