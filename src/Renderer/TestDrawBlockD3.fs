--- conflicted
+++ resolved
@@ -30,13 +30,10 @@
 open Sheet.SheetInterface
 open GenerateData
 open SheetBeautifyHelpers
-<<<<<<< HEAD
 open SheetBeautifyD3
-=======
 open BusWireUpdate
 open RotateScale
 
->>>>>>> 38f13232
 
 //------------------------------------------------------------------------------------------------------------------------//
 //------------------------------functions to build issue schematics programmatically--------------------------------------//
@@ -126,20 +123,6 @@
     |> Result.bind (autoGenerateWireLabels)
     |> getOkOrFail
 
-<<<<<<< HEAD
-let makeTest2Circuit (x:XYPos)=
-    let Mux1Pos = middleOfSheet + {X=150. ; Y=0.}
-    let Mux2Pos = middleOfSheet + {X=300. ; Y=300.}
-    initSheetModel
-    |> placeSymbol "DM1" Demux4 middleOfSheet
-    |> Result.bind(placeSymbol "MUX1" Mux4 Mux1Pos)
-    |> Result.bind (placeWire (portOf "DM1" 0) (portOf "MUX1" 0))
-    |> Result.bind (placeWire (portOf "DM1" 1) (portOf "MUX1" 1))
-    |> Result.bind (placeWire (portOf "DM1" 2) (portOf "MUX1" 2))
-    |> Result.bind (placeWire (portOf "DM1" 3) (portOf "MUX1" 3))
-    |> Result.bind (autoGenerateWireLabels)
-    |> getOkOrFail
-=======
 let makeTest2Circuit (rotation: Rotation)=
     printf "Test 2 rotation: %A" rotation
     let Pos1 = middleOfSheet + {X=150. ; Y=0.}
@@ -167,7 +150,7 @@
         |> getOkOrFail
 
     {model with Wire = model.Wire |>calculateBusWidths |>fst}
->>>>>>> 38f13232
+
 
     
 //------------------------------------------------------------------------------------------------//
